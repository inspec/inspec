#!/usr/bin/env rake
# encoding: utf-8

require 'bundler'
require 'bundler/gem_tasks'
require 'rake/testtask'
require 'passgen'
require 'train'
require_relative 'tasks/maintainers'
require_relative 'tasks/spdx'

def prompt(message)
  print(message)
  STDIN.gets.chomp
end

# The docs tasks rely on ruby-progressbar. If we can't load it, then don't
# load the docs tasks. This is necessary to allow this Rakefile to work
# when the "tests" gem group in the Gemfile has been excluded, such as
# during an appbundle-updater run.
begin
  require 'ruby-progressbar'
  require_relative 'tasks/docs'
rescue LoadError
  puts 'docs tasks are unavailable because the ruby-progressbar gem is not available.'
end

# Rubocop
begin
  require 'rubocop/rake_task'
  RuboCop::RakeTask.new(:lint)
rescue LoadError
  puts 'rubocop is not available. Install the rubocop gem to run the lint tests.'
end

# update command output for demo
desc 'Run inspec commands and save results to www/app/responses'
task :update_demo do
  ruby 'www/tutorial/scripts/build_simulator_runtime.rb'
  ruby 'www/tutorial/scripts/run_simulator_recording.rb'
end

# run tests
task default: [:lint, :test]

Rake::TestTask.new do |t|
  t.libs << 'test'
  t.pattern = 'test/unit/**/*_test.rb'
  t.warning = true
  t.verbose = true
  t.ruby_opts = ['--dev'] if defined?(JRUBY_VERSION)
end

namespace :test do
  task :isolated do
    Dir.glob('test/unit/*_test.rb').all? do |file|
      sh(Gem.ruby, '-w', '-Ilib:test', file)
    end or fail 'Failures'
  end

  Rake::TestTask.new(:functional) do |t|
    t.libs << 'test'
    t.pattern = 'test/functional/**/*_test.rb'
    t.warning = true
    t.verbose = true
    t.ruby_opts = ['--dev'] if defined?(JRUBY_VERSION)
  end

  task :resources do
    tests = Dir['test/resource/*_test.rb']
    return if tests.empty?
    sh(Gem.ruby, 'test/docker_test.rb', *tests)
  end

  task :integration do
    concurrency = ENV['CONCURRENCY'] || 1
    os = ENV['OS'] || ''
    sh("bundle exec kitchen test -c #{concurrency} #{os}")
  end

  task :ssh, [:target] do |_t, args|
    tests_path = File.join(File.dirname(__FILE__), 'test', 'integration', 'test', 'integration', 'default')
    key_files = ENV['key_files'] || File.join(ENV['HOME'], '.ssh', 'id_rsa')

    sh_cmd =  "bin/inspec exec #{tests_path}/"
    sh_cmd += ENV['test'] ? "#{ENV['test']}_spec.rb" : '*'
    sh_cmd += " --sudo" unless args[:target].split('@')[0] == 'root'
    sh_cmd += " -t ssh://#{args[:target]}"
    sh_cmd += " --key_files=#{key_files}"
    sh_cmd += " --format=#{ENV['format']}" if ENV['format']

    sh('sh', '-c', sh_cmd)
  end

<<<<<<< HEAD
  project_dir = File.dirname(__FILE__)
  namespace :aws do
    ['default', 'minimal'].each do |account|
      integration_dir = File.join(project_dir, 'test', 'aws', account)
      attribute_file = File.join(integration_dir, '.attribute.yml')
      
      task :"setup:#{account}", :tf_workspace do |t, args|
        tf_workspace = args[:tf_workspace] || ENV['INSPEC_TERRAFORM_ENV']
        abort("You must either call the top-level test:aws:#{account} task, or set the INSPEC_TERRAFORM_ENV variable.") unless tf_workspace
        puts "----> Setup"
        abort("You must set the environment variable AWS_REGION") unless ENV['AWS_REGION']
        puts "----> Checking for required AWS profile..."
        sh("aws configure get aws_access_key_id --profile inspec-aws-test-#{account} > /dev/null")
        sh("cd #{integration_dir}/build/ && terraform init")
        sh("cd #{integration_dir}/build/ && terraform workspace new #{tf_workspace}")
        sh("cd #{integration_dir}/build/ && AWS_PROFILE=inspec-aws-test-#{account} terraform plan")
        sh("cd #{integration_dir}/build/ && AWS_PROFILE=inspec-aws-test-#{account} terraform apply")
        Rake::Task["test:aws:dump_attrs:#{account}"].execute
      end
      
      task :"dump_attrs:#{account}" do
        sh("cd #{integration_dir}/build/ && AWS_PROFILE=inspec-aws-test-#{account} terraform output > #{attribute_file}")
        raw_output = File.read(attribute_file)
        yaml_output = raw_output.gsub(" = ", " : ")
        File.open(attribute_file, "w") {|file| file.puts yaml_output}
      end

      task :"run:#{account}" do
        puts "----> Run"
        sh("bundle exec inspec exec #{integration_dir}/verify -t aws://${AWS_REGION}/inspec-aws-test-#{account} --attrs #{attribute_file}")
      end
      
      task :"cleanup:#{account}", :tf_workspace do |t, args|
        tf_workspace = args[:tf_workspace] || ENV['INSPEC_TERRAFORM_ENV']
        abort("You must either call the top-level test:aws:#{account} task, or set the INSPEC_TERRAFORM_ENV variable.") unless tf_workspace
        puts "----> Cleanup"
        sh("cd #{integration_dir}/build/ && AWS_PROFILE=inspec-aws-test-#{account} terraform destroy -force")
        sh("cd #{integration_dir}/build/ && terraform workspace select default")
        sh("cd #{integration_dir}/build && terraform workspace delete #{tf_workspace}")
      end
      
      task :"#{account}" do
        tf_workspace = ENV['INSPEC_TERRAFORM_ENV'] || prompt("Please enter a workspace for your integration tests to run in: ")
        begin
          Rake::Task["test:aws:setup:#{account}"].execute({:tf_workspace => tf_workspace})
          Rake::Task["test:aws:run:#{account}"].execute
        rescue
          abort("Integration testing has failed for the #{account} account")
        ensure
          Rake::Task["test:aws:cleanup:#{account}"].execute({:tf_workspace => tf_workspace})
        end
      end
    end
  end
  task aws: [:'aws:default', :'aws:minimal']  
=======
  namespace :azure do
    # Specify the directory for the integration tests
    integration_dir = 'test/azure'


    task :init_workspace do
      # Initialize terraform workspace
      sh("cd #{integration_dir}/build/ && terraform init")
    end

    task :setup_integration_tests do
      puts '----> Setup'
      creds = Train.create('azure').connection.connect

      # Determine the storage account name and the admin password
      sa_name = (0...15).map { (65 + rand(26)).chr }.join.downcase
      admin_password = Passgen::generate(length: 12, uppercase: true, lowercase: true, symbols: true, digits: true)

      # Use the first 4 characters of the storage account to create a suffix
      suffix = sa_name[0..3]

      # Create the plan that can be applied to Azure
      cmd = format("cd %s/build/ && terraform plan -var 'subscription_id=%s' -var 'client_id=%s' -var 'client_secret=%s' -var 'tenant_id=%s' -var 'storage_account_name=%s' -var 'admin_password=%s' -var 'suffix=%s' -out inspec-azure.plan", integration_dir, creds[:subscription_id], creds[:client_id], creds[:client_secret], creds[:tenant_id], sa_name, admin_password, suffix)
      sh(cmd)

      # Apply the plan on Azure
      cmd = format("cd %s/build/ && terraform apply inspec-azure.plan", integration_dir)
      sh(cmd)
    end

    task :run_integration_tests do
      puts '----> Run'
      sh("bundle exec inspec exec #{integration_dir}/verify -t azure://1e0b427a-d58b-494e-ae4f-ee558463ebbf")
    end

    task :cleanup_integration_tests do
      puts '----> Cleanup'
      creds = Train.create('azure').connection.connect

      cmd = format("cd %s/build/ && terraform destroy -force -var 'subscription_id=%s' -var 'client_id=%s' -var 'client_secret=%s' -var 'tenant_id=%s' -var 'admin_password=dummy' -var 'storage_account_name=dummy' -var 'suffix=dummy'", integration_dir, creds[:subscription_id], creds[:client_id], creds[:client_secret], creds[:tenant_id])
      sh(cmd)
    end
  end

  desc "Perform Azure Integration Tests"
  task :azure do
    Rake::Task['test:azure:init_workspace'].execute
    Rake::Task['test:azure:cleanup_integration_tests'].execute
    Rake::Task['test:azure:setup_integration_tests'].execute
    Rake::Task['test:azure:run_integration_tests'].execute
    Rake::Task['test:azure:cleanup_integration_tests'].execute
  end
>>>>>>> 9bc0a5a3
end

# Print the current version of this gem or update it.
#
# @param [Type] target the new version you want to set, or nil if you only want to show
def inspec_version(target = nil)
  path = 'lib/inspec/version.rb'
  require_relative path.sub(/.rb$/, '')

  nu_version = target.nil? ? '' : " -> #{target}"
  puts "Inspec: #{Inspec::VERSION}#{nu_version}"

  unless target.nil?
    raw = File.read(path)
    nu = raw.sub(/VERSION.*/, "VERSION = '#{target}'.freeze")
    File.write(path, nu)
    load(path)
  end
end

# Check if a command is available
#
# @param [Type] x the command you are interested in
# @param [Type] msg the message to display if the command is missing
def require_command(x, msg = nil)
  return if system("command -v #{x} || exit 1")
  msg ||= 'Please install it first!'
  puts "\033[31;1mCan't find command #{x.inspect}. #{msg}\033[0m"
  exit 1
end

# Check if a required environment variable has been set
#
# @param [String] x the variable you are interested in
# @param [String] msg the message you want to display if the variable is missing
def require_env(x, msg = nil)
  exists = `env | grep "^#{x}="`
  return unless exists.empty?
  puts "\033[31;1mCan't find environment variable #{x.inspect}. #{msg}\033[0m"
  exit 1
end

# Check the requirements for running an update of this repository.
def check_update_requirements
  require_command 'git'
end

# Show the current version of this gem.
desc 'Show the version of this gem'
task :version do
  inspec_version
end

desc 'Release a new docker image'
task :release_docker do
  version = Inspec::VERSION
  cmd = "rm *.gem; gem build *gemspec && "\
        "mv *.gem inspec.gem && "\
        "docker build -t chef/inspec:#{version} . && "\
        "docker push chef/inspec:#{version} && "\
        "docker tag chef/inspec:#{version} chef/inspec:latest &&"\
        "docker push chef/inspec:latest"
  puts "--> #{cmd}"
  sh('sh', '-c', cmd)
end

desc 'Release the website [deprecated]'
task :www do
  puts 'The Rake tasks for releasing the website are now in the www/ directory.'
  puts 'Run `cd www` and then `rake --tasks` for a list of the www-related tasks available.'
  exit(1)
end

namespace :www do
  desc 'Release the website [deprecated]'
  task :release do
    puts 'The Rake tasks for releasing the website are now in the www/ directory.'
    puts 'Run `cd www` and then `rake --tasks` for a list of the www-related tasks available.'
    exit(1)
  end
end<|MERGE_RESOLUTION|>--- conflicted
+++ resolved
@@ -92,7 +92,6 @@
     sh('sh', '-c', sh_cmd)
   end
 
-<<<<<<< HEAD
   project_dir = File.dirname(__FILE__)
   namespace :aws do
     ['default', 'minimal'].each do |account|
@@ -147,8 +146,9 @@
       end
     end
   end
-  task aws: [:'aws:default', :'aws:minimal']  
-=======
+  desc "Perform AWS Integration Tests"
+  task aws: [:'aws:default', :'aws:minimal']
+
   namespace :azure do
     # Specify the directory for the integration tests
     integration_dir = 'test/azure'
@@ -201,7 +201,6 @@
     Rake::Task['test:azure:run_integration_tests'].execute
     Rake::Task['test:azure:cleanup_integration_tests'].execute
   end
->>>>>>> 9bc0a5a3
 end
 
 # Print the current version of this gem or update it.
