--- conflicted
+++ resolved
@@ -4,7 +4,6 @@
 require "bundler/gem_helper"
 require "rake/testtask"
 require "train"
-<<<<<<< HEAD
 require "open3"
 require_relative "tasks/spdx"
 require "fileutils"
@@ -12,15 +11,11 @@
 
 require_relative "lib/inspec/utils/attribute_file_writer"
 
-=======
-require "fileutils"
 require_relative "tasks/docs"
->>>>>>> 78afa945
 
 Bundler::GemHelper.install_tasks name: "inspec-core"
 Bundler::GemHelper.install_tasks name: "inspec"
 
-<<<<<<< HEAD
 TERRAFORM_DIR = "terraform".freeze
 TF_PLAN_FILE_NAME = "inspec-db-testing".freeze
 TF_PLAN_FILE = File.join(TERRAFORM_DIR, TF_PLAN_FILE_NAME)
@@ -28,32 +23,6 @@
 DB_INTEGRATION_DIR = "test/integration/db".freeze
 SCALABILITY_INTEGRATION_DIR = "test/scalability".freeze
 
-
-def prompt(message)
-  print(message)
-  STDIN.gets.chomp
-end
-
-# The docs tasks rely on ruby-progressbar. If we can't load it, then don't
-# load the docs tasks. This is necessary to allow this Rakefile to work
-# when the "tests" gem group in the Gemfile has been excluded, such as
-# during an appbundle-updater run.
-begin
-  require "ruby-progressbar"
-  require_relative "tasks/docs"
-rescue LoadError
-  puts "docs tasks are unavailable because the ruby-progressbar gem is not available."
-end
-
-begin
-  require "git"
-  require_relative "tasks/contrib"
-rescue LoadError
-  puts "contrib tasks are unavailable because the git gem is not available."
-end
-
-=======
->>>>>>> 78afa945
 task :install do
   inspec_bin_path = ::File.join(::File.dirname(__FILE__), "inspec-bin")
   Dir.chdir(inspec_bin_path)
@@ -264,30 +233,6 @@
   end
   # Inject a prerequisite task
   task unit: [:accept_license]
-<<<<<<< HEAD
-
-  task :kitchen, [:os] do |task, args|
-    concurrency = ENV["CONCURRENCY"] || 1
-    os = args[:os] || ENV["OS"] || ""
-    ENV["DOCKER"] = "true" if ENV["docker"].nil?
-    sh("bundle exec kitchen test -c #{concurrency} #{os}")
-  end
-  # Inject a prerequisite task
-  task kitchen: [:accept_license]
-
-  task :ssh, [:target] do |_t, args|
-    tests_path = File.join(File.dirname(__FILE__), "test", "integration", "test", "integration", "default")
-    key_files = ENV["key_files"] || File.join(ENV["HOME"], ".ssh", "id_rsa")
-
-    sh_cmd =  "bin/inspec exec #{tests_path}/"
-    sh_cmd += ENV["test"] ? "#{ENV["test"]}_spec.rb" : "*"
-    sh_cmd += " --sudo" unless args[:target].split("@")[0] == "root"
-    sh_cmd += " -t ssh://#{args[:target]}"
-    sh_cmd += " --key_files=#{key_files}"
-    sh_cmd += " --format=#{ENV["format"]}" if ENV["format"]
-
-    sh("sh", "-c", sh_cmd)
-  end
 
   task :dbintegration, [:controls] => ["tf:write_tf_output_to_file", :setup_env] do |_t, args|
     cmd = %W( bundle exec inspec exec #{DB_INTEGRATION_DIR}
@@ -326,58 +271,7 @@
   ENV["EC2_PUBLIC_DNS"] = YAML.load_file("terraform/#{ENV["ATTRIBUTES_FILE"]}")["ec2_public_dns"]
 end
 
-# Print the current version of this gem or update it.
-#
-# @param [Type] target the new version you want to set, or nil if you only want to show
-def inspec_version(target = nil)
-  path = "lib/inspec/version.rb"
-  require_relative path.sub(/.rb$/, "")
-
-  nu_version = target.nil? ? "" : " -> #{target}"
-  puts "Inspec: #{Inspec::VERSION}#{nu_version}"
-
-  unless target.nil?
-    raw = File.read(path)
-    nu = raw.sub(/VERSION.*/, "VERSION = '#{target}'.freeze")
-    File.write(path, nu)
-    load(path)
-  end
-end
-
-# Check if a command is available
-#
-# @param [Type] x the command you are interested in
-# @param [Type] msg the message to display if the command is missing
-def require_command(x, msg = nil)
-  return if system("command -v #{x} || exit 1")
-
-  msg ||= "Please install it first!"
-  puts "\033[31;1mCan't find command #{x.inspect}. #{msg}\033[0m"
-  exit 1
-end
-
-# Check if a required environment variable has been set
-#
-# @param [String] x the variable you are interested in
-# @param [String] msg the message you want to display if the variable is missing
-def require_env(x, msg = nil)
-  exists = `env | grep "^#{x}="`
-  return unless exists.empty?
-
-  puts "\033[31;1mCan't find environment variable #{x.inspect}. #{msg}\033[0m"
-  exit 1
-end
-
-# Check the requirements for running an update of this repository.
-def check_update_requirements
-  require_command "git"
-end
-
-# Show the current version of this gem.
-desc "Show the version of this gem"
-task :version do
-  inspec_version
-end
+# NOTE: Rakefile clean-up was done in PR #6367 (https://github.com/inspec/inspec/pull/6367)
 
 namespace :tf do
   workspace = ENV["WORKSPACE"]
@@ -431,9 +325,4 @@
       AttributeFileWriter.write_yaml(ENV["ATTRIBUTES_FILE"], stdout)
     end
   end
-end
-=======
-end
-
-# NOTE: Rakefile clean-up was done in PR #6367 (https://github.com/inspec/inspec/pull/6367)
->>>>>>> 78afa945
+end