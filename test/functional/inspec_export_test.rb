require "functional/helper"

def run_export(file_path, legacy = false)
  cmd = "export #{file_path}" + (legacy ? " --legacy-export" : "")
  out = inspec(cmd)
  assert_exit_code 0, out
  _(out.stderr).must_equal ""
  YAML.load(out.stdout)
end

def export_hash_compare(latest_export_data_hash, legacy_export_data_hash)
  latest_export_data_hash.each do |key, value|
    if latest_export_data_hash[key].class == Hash
      export_hash_compare(latest_export_data_hash[key], legacy_export_data_hash[key])
    elsif latest_export_data_hash[key].class == Array
      # sort the array to make sure the order is same
      latest_export_data_hash[key].sort!
      legacy_export_data_hash[key].sort!
      latest_export_data_hash[key].each_with_index do |latest_value, index|
        if latest_value.class == Hash
          export_hash_compare(latest_value, legacy_export_data_hash[key][index])
        else
          if key.to_s == "code"
            # Remove the trailing \n from the code
            latest_value.chomp!
            legacy_export_data_hash[key][index].chomp!
          end
          assert_equal latest_value, legacy_export_data_hash[key][index], "Both #{key} are equal"
        end
      end
    else

      if latest_export_data_hash[key].nil?
        assert_nil latest_export_data_hash[key], legacy_export_data_hash[key]
      else
        if key.to_s == "code"
          # Remove the trailing \n from the code
          latest_export_data_hash[key].chomp!
          legacy_export_data_hash[key].chomp!
        end
        assert_equal latest_export_data_hash[key], legacy_export_data_hash[key], "Both #{key} are equal"
      end
    end
  end
end

def test_export_and_compare_control_fields(file_path, control_key)
  # Compare data against legacy and latest export
  legacy_export_data_hash = run_export(file_path, true)
  latest_export_data_hash = run_export(file_path)

  legacy_export_data_hash[:controls].each_with_index do |legacy_control_data, index|
    assert_equal legacy_control_data[control_key], latest_export_data_hash[:controls][index][control_key], "Both #{control_key} are equal"
  end
end

describe "inspec export" do
  include FunctionalHelper

  parallelize_me!

  # inspec_json_profile_test covers most of the test as inspec export is alias to inspec json.

  let(:iaf) { "#{profile_path}/signed/profile-1.0.0.iaf" }

  let(:evalprobe) { "#{profile_path}/eval-markers" }
  let(:profile_with_diff_control_tag_styles) { "#{profile_path}/control-tags" }

<<<<<<< HEAD
=======
  # Control fields validation
  let(:control_fields_example) { "#{profile_path}/control-fields-examples" }
  let(:desc_example) { "#{control_fields_example}/controls/desc.rb" }
  let(:title_example) { "#{control_fields_example}/controls/title.rb" }
  let(:refs_example) { "#{control_fields_example}/controls/refs.rb" }
  let(:impact_example) { "#{control_fields_example}/controls/impact.rb" }

  let(:basic_profile) { "#{profile_path}/basic_profile" }
  let(:input_in_describe_one) { "#{profile_path}/inputs/describe-one" }
  let(:input_in_cli) { "#{profile_path}/inputs/cli" }
  let(:input_in_metadata_basic) { "#{profile_path}/inputs/metadata-basic" }

>>>>>>> 862cf7e0
  it "does not evaluate a profile " do
    out = inspec("export " + evalprobe)
    # This profile has special code in it that emits messages to
    # STDERR at various points in evaluation
    _(out.stderr).wont_include "EVALUATION_MARKER"
    _(out.stderr).wont_include "METADATA_MARKER"
    assert_exit_code 0, out
  end

  it "exports the profile in default yaml format" do
    out = inspec("export " + example_profile)
    _(out.stderr).must_equal ""
    assert_exit_code 0, out
    _(YAML.load(out.stdout)).must_be_kind_of Hash
  end

<<<<<<< HEAD
  it "parses different styles/syntax of tags & exports the equivalent data with --legacy-export and current export" do
    legacy_export_data = inspec("export " + profile_with_diff_control_tag_styles + " --legacy-export")
    latest_export_data = inspec("export " + profile_with_diff_control_tag_styles)

    # both the options should work with no errors
    _(legacy_export_data.stderr).must_equal ""
    _(latest_export_data.stderr).must_equal ""
    assert_exit_code 0, legacy_export_data
    assert_exit_code 0, latest_export_data

    # Compare data against legacy and latest export
    legacy_export_data_hash = YAML.load(legacy_export_data.stdout)
    latest_export_data_hash = YAML.load(latest_export_data.stdout)

    # TODO: Populate the comparision as we develop latest export
    # legacy_export_data_hash.keys
    # [:name, :title, :license, :summary, :version, :supports, :controls, :groups, :inputs, :sha256, :status_message, :status, :generator]

    # Test for control block
    # (byebug) legacy_export_data_hash[:controls][0].keys
    # [:title, :desc, :descriptions, :impact, :refs, :tags, :code, :source_location, :id]
    # TODO: Refactor tests later if required
    legacy_export_data_hash[:controls].each_with_index do | legacy_control_data, index |
      assert_equal legacy_control_data[:tags], latest_export_data_hash[:controls][index][:tags], "Both tags are equal"
      assert_equal legacy_control_data[:id], latest_export_data_hash[:controls][index][:id], "Both id are equal"
      assert_equal legacy_control_data[:source_location], latest_export_data_hash[:controls][index][:source_location], "Both source_location are equal"
      chomped_code = legacy_control_data[:code].chomp # Legacy export adds a newline at the end of code
      assert_equal chomped_code, latest_export_data_hash[:controls][index][:code], "Both code are equal" # Legacy export adds a newline
      # TODO: Improve ControlIDCollector to initialize missing fields with empty or nil values as applicable
      #       Uncomment the below tests once it is done!
      # assert_equal legacy_control_data[:title], latest_export_data_hash[:controls][index][:title], "Both titles are equal"
      # assert_equal legacy_control_data[:desc], latest_export_data_hash[:controls][index][:desc], "Both descs are equal"
      # assert_equal legacy_control_data[:descriptions], latest_export_data_hash[:controls][index][:descriptions], "Both descriptions are equal"
      # assert_equal legacy_control_data[:impact], latest_export_data_hash[:controls][index][:impact], "Both impacts are equal"
      # assert_equal legacy_control_data[:refs], latest_export_data_hash[:controls][index][:refs], "Both refs are equal"
    end
=======
  it "parses variations of tags & exports the equivalent data with --legacy-export and current export" do
    test_export_and_compare_control_fields(profile_with_diff_control_tag_styles, :tags)
  end

  it "parses variations of description & exports the equivalent data with --legacy-export and current export" do
    test_export_and_compare_control_fields(desc_example, :desc)
  end

  it "parses variations of title & exports the equivalent data with --legacy-export and current export" do
    test_export_and_compare_control_fields(title_example, :title)
  end

  it "parses variations of refs & exports the equivalent data with --legacy-export and current export" do
    test_export_and_compare_control_fields(refs_example, :refs)
  end

  it "parses inputs from describe-one & exports the equivalent data with --legacy-export and current export" do
    # Compare data against legacy and latest export
    legacy_export_data_hash = run_export(input_in_describe_one, true)
    latest_export_data_hash = run_export(input_in_describe_one)

    # TODO: This fails because latest considers input even specified in `it` block
    # Exmaple: it { should cmp input("input-inner-test", value: "test-value-03") }
    #
    # HACK: Removing the input fetched from `it` block from the latest export
    #       to make the test pass. This is a hack and needs to be fixed.
    latest_export_data_hash[:inputs].delete_if { |input| input[:name] == "input-inner-test" }
    assert_equal legacy_export_data_hash[:inputs], latest_export_data_hash[:inputs], "Both inputs are equal"
  end

  it "parses inputs from cli & exports the equivalent data with --legacy-export and current export" do
    # Compare data against legacy and latest export
    legacy_export_data_hash = run_export(input_in_cli, true)
    latest_export_data_hash = run_export(input_in_cli)
    # require 'byebug'; byebug
    # {:name=>"test_input_04", :options=>{:value=>0.0}} - legacy
    # {:name=>"test_input_04", :options=>{:type=>"Numeric", :value=>0.0}} - latest
    # In the legacy export, the type is not included in the options hash
    # HACK: Injecting the type in the legacy export to make the test pass.
    # TODO: This is a hack and needs to be addressed as whether or not to include the type in the options hash
    legacy_export_data_hash[:inputs][0][:options][:type] = "Numeric"
    assert_equal legacy_export_data_hash[:inputs], latest_export_data_hash[:inputs], "Both inputs are equal"
  end

  it "parses inputs from metadata - basic & exports the equivalent data with --legacy-export and current export" do
    legacy_export_data_hash = run_export(input_in_metadata_basic, true)
    latest_export_data_hash = run_export(input_in_metadata_basic)
    assert_equal legacy_export_data_hash[:inputs], latest_export_data_hash[:inputs], "Both inputs are equal"
  end

  it "parses variations of impact & exports the equivalent data with --legacy-export and current export" do
    test_export_and_compare_control_fields(impact_example, :impact)
  end

  it "exports the profile in json format correctly using latest and legacy export" do
    legacy_export_data_hash = run_export(basic_profile, true)
    latest_export_data_hash = run_export(basic_profile)
    export_hash_compare(latest_export_data_hash, legacy_export_data_hash)
  end

  it "exports the profile in json format for the specified control using --controls flag correctly using latest and legacy export" do
    legacy_export_data_hash = run_export(basic_profile + " --controls='The letter a'", true)
    latest_export_data_hash = run_export(basic_profile + " --controls='The letter a'")
    export_hash_compare(latest_export_data_hash, legacy_export_data_hash)
  end

  it "exports the profile in json format for the specified control using --tags correctly using latest and legacy export" do
    legacy_export_data_hash = run_export(profile_with_diff_control_tag_styles + " --tags symbol_key1", true)
    latest_export_data_hash = run_export(profile_with_diff_control_tag_styles + " --tags symbol_key1")
    export_hash_compare(latest_export_data_hash, legacy_export_data_hash)
>>>>>>> 862cf7e0
  end

  it "exports the iaf format profile to default yaml" do
    out = run_inspec_process("export #{iaf}")
    assert_exit_code 0, out

    _(out.stderr).must_equal ""
    _(YAML.load(out.stdout)).must_be_kind_of Hash
  end

  it "exports the iaf format profile to explicit yaml" do
    out = run_inspec_process("export --what profile --format yaml #{iaf}")
    assert_exit_code 0, out

    _(out.stderr).must_equal ""
    _(YAML.load(out.stdout)).must_be_kind_of Hash
  end

  it "exports the iaf format profile to explicit json" do
    out = run_inspec_process("export --what profile --format json #{iaf}")
    assert_exit_code 0, out

    _(out.stderr).must_equal ""
    _(JSON.load(out.stdout)).must_be_kind_of Hash
  end

  it "rejects the iaf format profile to explicit raw" do
    out = run_inspec_process("export --what profile --format raw #{iaf}")
    assert_exit_code 1, out
    _(out.stderr).must_include "Invalid option"
  end

  it "rejects metadata export to json" do
    out = run_inspec_process("export --what metadata --format json #{iaf}")
    assert_exit_code 1, out
    _(out.stderr).must_include "Invalid option"
  end

  it "rejects README export to json" do
    out = run_inspec_process("export --what readme --format json #{iaf}")
    assert_exit_code 1, out
    _(out.stderr).must_include "Invalid option"
  end

  it "rejects README export to yaml" do
    out = run_inspec_process("export --what readme --format yaml #{iaf}")
    assert_exit_code 1, out
    _(out.stderr).must_include "Invalid option"
  end

  it "exports metadata in yaml" do
    out = run_inspec_process("export --what metadata --format yaml #{iaf}")
    assert_exit_code 0, out

    _(out.stderr).must_equal ""
    _(YAML.load(out.stdout)).must_be_kind_of Hash

    _(out.stdout).must_equal File.read("#{profile_path}/old-examples/profile/inspec.yml")
  end

  it "exports metadata in raw" do
    # Same as previous
    out = run_inspec_process("export --what metadata --format raw #{iaf}")
    assert_exit_code 0, out

    _(out.stderr).must_equal ""
    _(YAML.load(out.stdout)).must_be_kind_of Hash

    _(out.stdout).must_equal File.read("#{profile_path}/old-examples/profile/inspec.yml")
  end

  it "exports readme in raw" do
    out = run_inspec_process("export --what readme --format raw #{iaf}")
    assert_exit_code 0, out

    _(out.stderr).must_equal ""
    _(out.stdout).must_equal File.read("#{profile_path}/old-examples/profile/README.md")
  end

  it "exports missing readme as blank" do
    out = run_inspec_process("export --what readme #{profile_path}/git-fetcher/basic")
    assert_exit_code 0, out

    _(out.stderr).must_equal ""
    _(out.stdout).must_equal ""
  end
end<|MERGE_RESOLUTION|>--- conflicted
+++ resolved
@@ -66,8 +66,6 @@
   let(:evalprobe) { "#{profile_path}/eval-markers" }
   let(:profile_with_diff_control_tag_styles) { "#{profile_path}/control-tags" }
 
-<<<<<<< HEAD
-=======
   # Control fields validation
   let(:control_fields_example) { "#{profile_path}/control-fields-examples" }
   let(:desc_example) { "#{control_fields_example}/controls/desc.rb" }
@@ -80,7 +78,6 @@
   let(:input_in_cli) { "#{profile_path}/inputs/cli" }
   let(:input_in_metadata_basic) { "#{profile_path}/inputs/metadata-basic" }
 
->>>>>>> 862cf7e0
   it "does not evaluate a profile " do
     out = inspec("export " + evalprobe)
     # This profile has special code in it that emits messages to
@@ -97,44 +94,6 @@
     _(YAML.load(out.stdout)).must_be_kind_of Hash
   end
 
-<<<<<<< HEAD
-  it "parses different styles/syntax of tags & exports the equivalent data with --legacy-export and current export" do
-    legacy_export_data = inspec("export " + profile_with_diff_control_tag_styles + " --legacy-export")
-    latest_export_data = inspec("export " + profile_with_diff_control_tag_styles)
-
-    # both the options should work with no errors
-    _(legacy_export_data.stderr).must_equal ""
-    _(latest_export_data.stderr).must_equal ""
-    assert_exit_code 0, legacy_export_data
-    assert_exit_code 0, latest_export_data
-
-    # Compare data against legacy and latest export
-    legacy_export_data_hash = YAML.load(legacy_export_data.stdout)
-    latest_export_data_hash = YAML.load(latest_export_data.stdout)
-
-    # TODO: Populate the comparision as we develop latest export
-    # legacy_export_data_hash.keys
-    # [:name, :title, :license, :summary, :version, :supports, :controls, :groups, :inputs, :sha256, :status_message, :status, :generator]
-
-    # Test for control block
-    # (byebug) legacy_export_data_hash[:controls][0].keys
-    # [:title, :desc, :descriptions, :impact, :refs, :tags, :code, :source_location, :id]
-    # TODO: Refactor tests later if required
-    legacy_export_data_hash[:controls].each_with_index do | legacy_control_data, index |
-      assert_equal legacy_control_data[:tags], latest_export_data_hash[:controls][index][:tags], "Both tags are equal"
-      assert_equal legacy_control_data[:id], latest_export_data_hash[:controls][index][:id], "Both id are equal"
-      assert_equal legacy_control_data[:source_location], latest_export_data_hash[:controls][index][:source_location], "Both source_location are equal"
-      chomped_code = legacy_control_data[:code].chomp # Legacy export adds a newline at the end of code
-      assert_equal chomped_code, latest_export_data_hash[:controls][index][:code], "Both code are equal" # Legacy export adds a newline
-      # TODO: Improve ControlIDCollector to initialize missing fields with empty or nil values as applicable
-      #       Uncomment the below tests once it is done!
-      # assert_equal legacy_control_data[:title], latest_export_data_hash[:controls][index][:title], "Both titles are equal"
-      # assert_equal legacy_control_data[:desc], latest_export_data_hash[:controls][index][:desc], "Both descs are equal"
-      # assert_equal legacy_control_data[:descriptions], latest_export_data_hash[:controls][index][:descriptions], "Both descriptions are equal"
-      # assert_equal legacy_control_data[:impact], latest_export_data_hash[:controls][index][:impact], "Both impacts are equal"
-      # assert_equal legacy_control_data[:refs], latest_export_data_hash[:controls][index][:refs], "Both refs are equal"
-    end
-=======
   it "parses variations of tags & exports the equivalent data with --legacy-export and current export" do
     test_export_and_compare_control_fields(profile_with_diff_control_tag_styles, :tags)
   end
@@ -205,7 +164,6 @@
     legacy_export_data_hash = run_export(profile_with_diff_control_tag_styles + " --tags symbol_key1", true)
     latest_export_data_hash = run_export(profile_with_diff_control_tag_styles + " --tags symbol_key1")
     export_hash_compare(latest_export_data_hash, legacy_export_data_hash)
->>>>>>> 862cf7e0
   end
 
   it "exports the iaf format profile to default yaml" do
