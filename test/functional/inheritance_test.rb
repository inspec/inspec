--- conflicted
+++ resolved
@@ -54,13 +54,8 @@
     _(out.stderr).must_equal ""
     s = out.stdout
     hm = JSON.load(s)
-<<<<<<< HEAD
-    hm["name"].must_equal "inheritance"
-    hm["controls"].length.must_equal 6
-=======
     _(hm["name"]).must_equal "inheritance"
-    _(hm["controls"].length).must_equal 5
->>>>>>> 40b6fcfe
+    _(hm["controls"].length).must_equal 6
     assert_exit_code 0, out
   end
 
@@ -70,13 +65,8 @@
     _(out.stderr).must_equal ""
     s = out.stdout
     hm = JSON.load(s)
-<<<<<<< HEAD
-    hm["name"].must_equal "inheritance"
-    hm["controls"].length.must_equal 6
-=======
     _(hm["name"]).must_equal "inheritance"
-    _(hm["controls"].length).must_equal 5
->>>>>>> 40b6fcfe
+    _(hm["controls"].length).must_equal 6
     assert_exit_code 0, out
   end
 
