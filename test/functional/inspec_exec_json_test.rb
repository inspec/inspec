--- conflicted
+++ resolved
@@ -73,13 +73,8 @@
         "license" => "Apache-2.0",
         "summary" => "Demonstrates the use of InSpec Compliance Profile",
         "version" => "1.0.0",
-<<<<<<< HEAD
-        "sha256" => "011c56fe5ef306a579b2a55c4a7918b3fcbc1254c9b95ab2200a4a7dfd2c8c4c",
-        "supports" => [{"platform-family" => "unix"}],
-=======
         "sha256" => "e694e87e4a6cc989621a3da1efc285dc41aba95beeece8a1274a1ded0f4a6f32",
         "supports" => [{"platform-family" => "unix"}, {"platform-family"=>"windows"}],
->>>>>>> bb3c882a
         "attributes" => []
       })
 
