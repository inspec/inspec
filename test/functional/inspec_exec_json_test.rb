require "functional/helper"
require "json_schemer"

describe "inspec exec with json formatter" do
  include FunctionalHelper

  parallelize_me!

  it "can execute a simple file and validate the json schema" do
    out = inspec("exec " + example_control + " --reporter json --no-create-lockfile")

    data = JSON.parse(out.stdout)
    sout = inspec("schema exec-json")
<<<<<<< HEAD
    schema = JSONSchemer.schema(sout.stdout)
    schema.validate(data).to_a.must_equal []
=======
    schema = JSON.parse(sout.stdout)
    _(JSON::Validator.validate(schema, data)).wont_equal false
>>>>>>> 40b6fcfe

    _(out.stderr).must_equal ""

    skip_windows!
    assert_exit_code 0, out
  end

  it "can execute a profile and validate the json schema" do
    out = inspec("exec " + example_profile + " --reporter json --no-create-lockfile")

    data = JSON.parse(out.stdout)
    sout = inspec("schema exec-json")
<<<<<<< HEAD
    schema = JSONSchemer.schema(sout.stdout)
    schema.validate(data).to_a.must_equal []
=======
    schema = JSON.parse(sout.stdout)
    _(JSON::Validator.validate(schema, data)).wont_equal false
>>>>>>> 40b6fcfe

    _(out.stderr).must_equal ""

    assert_exit_code 101, out
  end

  it "can execute a simple file while using end of options after reporter cli option" do
    out = inspec("exec --no-create-lockfile --reporter json -- " + example_control)
    data = JSON.parse(out.stdout)
    sout = inspec("schema exec-json")
<<<<<<< HEAD
    schema = JSONSchemer.schema(sout.stdout)
    schema.validate(data).to_a.must_equal []
=======
    schema = JSON.parse(sout.stdout)
    _(JSON::Validator.validate(schema, data)).wont_equal false
>>>>>>> 40b6fcfe

    _(out.stderr).must_equal ""

    skip_windows!
    assert_exit_code 0, out
  end

  it "can execute a profile and validate the json schema with target_id" do
    out = inspec("exec " + example_profile + " --reporter json --no-create-lockfile --target-id 1d3e399f-4d71-4863-ac54-84d437fbc444")
    data = JSON.parse(out.stdout)
    _(data["platform"]["target_id"]).must_equal "1d3e399f-4d71-4863-ac54-84d437fbc444"
    sout = inspec("schema exec-json")
<<<<<<< HEAD
    schema = JSONSchemer.schema(sout.stdout)
    schema.validate(data).to_a.must_equal []
=======
    schema = JSON.parse(sout.stdout)
    _(JSON::Validator.validate(schema, data)).wont_equal false
>>>>>>> 40b6fcfe

    _(out.stderr).must_equal ""

    assert_exit_code 101, out
  end

  it "properly validates all (valid) unit tests against the schema" do
    schema = JSONSchemer.schema(JSON.parse(inspec("schema exec-json").stdout))
    all_profile_folders.each do |folder|
      begin
        out = inspec("exec " + folder + " --reporter json --no-create-lockfile")
        # Ensure it parses properly
        out = JSON.parse(out.stdout)
        failures = schema.validate(out).to_a
        failures.must_equal []
      rescue JSON::ParserError
        # We don't actually care about these; cannot validate if parsing fails!
        nil
      end
    end
  end

  it "does not report skipped dependent profiles" do
    out = inspec("exec " + File.join(profile_path, "unsupported_dependencies", "wrapper-profile") + " --reporter json --no-create-lockfile")

    data = JSON.parse(out.stdout)
    _(data["profiles"].count).must_equal 1
    profile = data["profiles"].first
    _(profile["controls"].count).must_equal 1

    _(out.stderr).must_include "WARN: Skipping profile: 'child_profile' on unsupported platform:"
    _(out.stderr).must_include "WARN: Skipping profile: 'child_profile2' on unsupported platform:"

    skip_windows!
    assert_exit_code 0, out
  end

  it "flags skipped profiles with correct status" do
    out = inspec("exec " + File.join(profile_path, "unsupported_dependencies", "wrapper-profile") + " --reporter json --no-create-lockfile")

    data = JSON.parse(out.stdout)
    _(data["profiles"].count).must_equal 1
    profile = data["profiles"].first
    _(profile["status"]).must_equal "loaded"
    _(profile["depends"].count).must_equal 2
    profile["depends"].each do |d|
      _(d["status"]).must_equal "skipped"
      _(d["skip_message"]).must_include "Skipping profile: "
    end

    skip_windows!
    assert_exit_code 0, out
  end

  it "flags loaded profiles with correct status" do
    out = inspec("exec " + File.join(profile_path, "dependencies", "inheritance") + " --reporter json --no-create-lockfile")

    data = JSON.parse(out.stdout)
    profile = data["profiles"].first
    _(profile["status"]).must_equal "loaded"
    _(profile["depends"].count).must_equal 2
    profile["depends"].each do |d|
      _(d["status"]).must_equal "loaded"
      _(d.key?("skip_message")).must_equal false
    end

    _(out.stderr).must_equal ""

    skip_windows!
    assert_exit_code 0, out
  end

  it "flags profile with correct status when not supported" do
    out = inspec("exec " + File.join(profile_path, "skippy-profile-os") + " --reporter json --no-create-lockfile")

    data = JSON.parse(out.stdout)
    profile = data["profiles"].first
    _(profile["status"]).must_equal "skipped"
    _(profile["skip_message"]).must_include "Skipping profile: 'skippy' on unsupported platform:"

    _(out.stderr).must_equal ""

    assert_exit_code 101, out
  end

  describe "execute a profile with json formatting" do
    let(:json) { JSON.load(inspec("exec " + example_profile + " --reporter json --no-create-lockfile").stdout) }
    let(:profile) { json["profiles"][0] }
    let(:controls) { profile["controls"] }
    let(:ex1) { controls.find { |x| x["id"] == "tmp-1.0" } }
    let(:ex2) { controls.find { |x| x["id"] =~ /generated/ } }
    let(:ex3) { profile["controls"].find { |x| x["id"] == "gordon-1.0" } }
    let(:check_result) do
      ex3["results"].find { |x| x["resource"] == "gordon_config" }
    end

    it "has only one profile" do
      _(json["profiles"]).must_be_kind_of(Array)
      _(json["profiles"].length).must_equal 1
    end

    it "maps impact symbols to numbers" do
      _(ex3["impact"]).must_equal 0.9
    end

    it "has all the metadata" do
      actual = profile.dup
      key = actual.delete("controls")
        .find { |x| x["id"] =~ /generated from example.rb/ }["id"]
      groups = actual.delete("groups")
      _(actual).must_equal({
        "name" => "profile",
        "title" => "InSpec Example Profile",
        "maintainer" => "Chef Software, Inc.",
        "copyright" => "Chef Software, Inc.",
        "copyright_email" => "support@chef.io",
        "license" => "Apache-2.0",
        "summary" => "Demonstrates the use of InSpec Compliance Profile",
        "version" => "1.0.0",
        # No sense testing this
        "sha256" => actual["sha256"],
        "supports" => [{ "platform-family" => "unix" }, { "platform-family" => "windows" }],
        "status" => "loaded",
        "attributes" => [],
      })

      _(groups.sort_by { |x| x["id"] }).must_equal([
        { "id" => "controls/example.rb", "title" => "/tmp profile", "controls" => ["tmp-1.0", key] },
        { "id" => "controls/gordon.rb", "title" => "Gordon Config Checks", "controls" => ["gordon-1.0"] },
        { "id" => "controls/meta.rb", "title" => "SSH Server Configuration", "controls" => ["ssh-1"] },
        { "id" => "controls/minimal.rb", "title" => "Minimal control", "controls" => ["minimalist"] },
      ])
    end

<<<<<<< HEAD
    it "must have 5 controls" do
      controls.length.must_equal 5
=======
    it "must have 4 controls" do
      _(controls.length).must_equal 4
>>>>>>> 40b6fcfe
    end

    it "has an id for every control" do
      _(controls.find { |x| x["id"].nil? }).must_be :nil?
    end

    it "has results for every control" do
      _(ex1["results"].length).must_equal 1
      _(ex2["results"].length).must_equal 1
      _(ex3["results"].length).must_equal 2
    end

    it "has the right result for tmp-1.0" do
      actual = ex1.dup

      src = actual.delete("source_location")
      _(src["ref"]).must_match %r{test/unit/mock/profiles/old-examples/profile/controls/example.rb$}
      _(src["line"]).must_equal 6

      result = actual.delete("results")[0]
      _(result).wont_be :nil?
      skip_windows!
      _(result["status"]).must_equal "passed"
      _(result["code_desc"]).must_equal "File /tmp should be directory"
      _(result["run_time"]).wont_be :nil?
      _(result["start_time"]).wont_be :nil?

      example_rb_code = <<~END
        control 'tmp-1.0' do                                   # A unique ID for this control
          impact 0.7                                           # The criticality, if this control fails.
          title 'Create /tmp directory'                        # A human-readable title
          desc 'An optional description...'                    # Describe why this is needed
          desc 'label', 'An optional description with a label' # Pair a part of the description with a label
          tag data: 'temp data'                                # A tag allows you to associate key information
          tag 'security'                                       # to the test
          ref 'Document A-12', url: 'http://...'               # Additional references

          describe file('/tmp') do                             # The actual test
            it { should be_directory }
          end
        end
      END

      _(actual).must_equal({
        "id" => "tmp-1.0",
        "title" => "Create /tmp directory",
        "desc" => "An optional description...",
        "descriptions" => [{ "label" => "default", "data" => "An optional description..." }, { "label" => "label", "data" => "An optional description with a label" }],
        "impact" => 0.7,
        "refs" => [{ "url" => "http://...", "ref" => "Document A-12" }],
        "tags" => { "data" => "temp data", "security" => nil },
        "code" => example_rb_code,
      })
    end
  end

  describe "with a profile that is not supported on this OS/platform" do
    let(:out) { inspec("exec " + File.join(profile_path, "skippy-profile-os") + " --reporter json --no-create-lockfile") }
    let(:json) { JSON.load(out.stdout) }

    # TODO: failure handling in json formatters...

    it "never runs the actual resource" do
      _(File.exist?("/tmp/inspec_test_DONT_CREATE")).must_equal false
    end
  end
end<|MERGE_RESOLUTION|>--- conflicted
+++ resolved
@@ -11,13 +11,8 @@
 
     data = JSON.parse(out.stdout)
     sout = inspec("schema exec-json")
-<<<<<<< HEAD
-    schema = JSONSchemer.schema(sout.stdout)
-    schema.validate(data).to_a.must_equal []
-=======
-    schema = JSON.parse(sout.stdout)
-    _(JSON::Validator.validate(schema, data)).wont_equal false
->>>>>>> 40b6fcfe
+    schema = JSONSchemer.schema(sout.stdout)
+    _(schema.validate(data).to_a).must_equal []
 
     _(out.stderr).must_equal ""
 
@@ -30,13 +25,8 @@
 
     data = JSON.parse(out.stdout)
     sout = inspec("schema exec-json")
-<<<<<<< HEAD
-    schema = JSONSchemer.schema(sout.stdout)
-    schema.validate(data).to_a.must_equal []
-=======
-    schema = JSON.parse(sout.stdout)
-    _(JSON::Validator.validate(schema, data)).wont_equal false
->>>>>>> 40b6fcfe
+    schema = JSONSchemer.schema(sout.stdout)
+    _(schema.validate(data).to_a).must_equal []
 
     _(out.stderr).must_equal ""
 
@@ -47,13 +37,8 @@
     out = inspec("exec --no-create-lockfile --reporter json -- " + example_control)
     data = JSON.parse(out.stdout)
     sout = inspec("schema exec-json")
-<<<<<<< HEAD
-    schema = JSONSchemer.schema(sout.stdout)
-    schema.validate(data).to_a.must_equal []
-=======
-    schema = JSON.parse(sout.stdout)
-    _(JSON::Validator.validate(schema, data)).wont_equal false
->>>>>>> 40b6fcfe
+    schema = JSONSchemer.schema(sout.stdout)
+    _(schema.validate(data).to_a).must_equal []
 
     _(out.stderr).must_equal ""
 
@@ -66,13 +51,8 @@
     data = JSON.parse(out.stdout)
     _(data["platform"]["target_id"]).must_equal "1d3e399f-4d71-4863-ac54-84d437fbc444"
     sout = inspec("schema exec-json")
-<<<<<<< HEAD
-    schema = JSONSchemer.schema(sout.stdout)
-    schema.validate(data).to_a.must_equal []
-=======
-    schema = JSON.parse(sout.stdout)
-    _(JSON::Validator.validate(schema, data)).wont_equal false
->>>>>>> 40b6fcfe
+    schema = JSONSchemer.schema(sout.stdout)
+    _(schema.validate(data).to_a).must_equal []
 
     _(out.stderr).must_equal ""
 
@@ -87,7 +67,7 @@
         # Ensure it parses properly
         out = JSON.parse(out.stdout)
         failures = schema.validate(out).to_a
-        failures.must_equal []
+        _(failures).must_equal []
       rescue JSON::ParserError
         # We don't actually care about these; cannot validate if parsing fails!
         nil
@@ -207,13 +187,8 @@
       ])
     end
 
-<<<<<<< HEAD
     it "must have 5 controls" do
-      controls.length.must_equal 5
-=======
-    it "must have 4 controls" do
-      _(controls.length).must_equal 4
->>>>>>> 40b6fcfe
+      _(controls.length).must_equal 5
     end
 
     it "has an id for every control" do
