# encoding: utf-8
# author: Dominik Richter
# author: Christoph Hartmann
require 'simplecov'
SimpleCov.start do
  add_filter '/test/'
  add_group 'Resources', 'lib/resources'
  add_group 'Matchers', 'lib/matchers'
  add_group 'Backends', 'lib/inspec/backend'
end

require 'minitest/autorun'
require 'minitest/spec'
require 'webmock/minitest'
require 'mocha/setup'
require 'fileutils'
require 'pathname'
require 'tempfile'
require 'tmpdir'
require 'zip'

require 'inspec/base_cli'
require 'inspec/version'
require 'inspec/exceptions'
require 'inspec/fetcher'
require 'inspec/source_reader'
require 'inspec/resource'
require 'inspec/backend'
require 'inspec/profile'
require 'inspec/runner'
require 'inspec/runner_mock'
require 'fetchers/mock'

require_relative '../lib/bundles/inspec-compliance'
require_relative '../lib/bundles/inspec-habitat'

require 'train'
CMD = Train.create('local').connection
TMP_CACHE = {}

Inspec::Log.logger = Logger.new(nil)

class MockLoader
  # collects emulation operating systems
  OPERATING_SYSTEMS = {
    arch:       { name: 'arch', family: 'arch', release: nil, arch: nil },
    centos5:    { name: 'centos', family: 'redhat', release: '5.11', arch: 'x86_64' },
    centos6:    { name: 'centos', family: 'redhat', release: '6.6', arch: 'x86_64' },
    centos7:    { name: 'centos', family: 'redhat', release: '7.1.1503', arch: 'x86_64' },
    coreos:     { name: 'coreos', family: 'coreos', release: '1437.0.0', arch: 'x86_64' },
    debian6:    { name: 'debian', family: 'debian', release: '6', arch: 'x86_64' },
    debian7:    { name: 'debian', family: 'debian', release: '7', arch: 'x86_64' },
    debian8:    { name: 'debian', family: 'debian', release: '8', arch: 'x86_64' },
    freebsd9:   { name: 'freebsd', family: 'freebsd', release: '9', arch: 'amd64' },
    freebsd10:  { name: 'freebsd', family: 'freebsd', release: '10', arch: 'amd64' },
    osx104:     { name: 'mac_os_x',family: 'darwin', release: '10.10.4', arch: nil },
    ubuntu1204: { name: 'ubuntu', family: 'debian', release: '12.04', arch: 'x86_64' },
    ubuntu1404: { name: 'ubuntu', family: 'debian', release: '14.04', arch: 'x86_64' },
    ubuntu1504: { name: 'ubuntu', family: 'debian', release: '15.04', arch: 'x86_64' },
    ubuntu1604: { name: 'ubuntu', family: 'debian', release: '16.04', arch: 'x86_64' },
    mint17:     { name: 'linuxmint', family: 'debian', release: '17.3', arch: 'x86_64' },
    mint18:     { name: 'linuxmint', family: 'debian', release: '18', arch: 'x86_64' },
    windows:    { name: 'windows', family: 'windows', release: '6.2.9200', arch: 'x86_64' },
    wrlinux:    { name: 'wrlinux', family: 'redhat', release: '7.0(3)I2(2)', arch: 'x86_64' },
    solaris11:  { name: "solaris", family: 'solaris', release: '11', arch: 'i386'},
    solaris10:  { name: "solaris", family: 'solaris', release: '10', arch: 'i386'},
    hpux:       { name: 'hpux', family: 'hpux', release: 'B.11.31', arch: 'ia64'},
    undefined:  { name: nil, family: nil, release: nil, arch: nil },
  }

  # pass the os identifier to emulate a specific operating system
  def initialize(os = nil)
    # selects operating system
    @os = OPERATING_SYSTEMS[os || :ubuntu1404]
  end

  def backend
    return @backend if defined?(@backend)
    scriptpath = ::File.realpath(::File.dirname(__FILE__))

    # create mock backend
    @backend = Inspec::Backend.create({ backend: :mock, verbose: true })
    mock = @backend.backend

    # set os emulation
    mock.mock_os(@os)

    # create all mock files
    local = Train.create('local').connection
    mockfile = lambda { |x|
      path = ::File.join(scriptpath, '/unit/mock/files', x)
      local.file(path)
    }
    mockdir = lambda { |x|
      md = Object.new

      class << md
        attr_accessor :isdir
      end
      md.isdir = x

      def md.directory?
        isdir
      end
      md
    }

    mock.files = {
      '/proc/net/bonding/bond0' => mockfile.call('bond0'),
      '/etc/ssh/ssh_config' => mockfile.call('ssh_config'),
      '/etc/ssh/sshd_config' => mockfile.call('sshd_config'),
      '/etc/passwd' => mockfile.call('passwd'),
      '/etc/shadow' => mockfile.call('shadow'),
      '/etc/ntp.conf' => mockfile.call('ntp.conf'),
      '/etc/login.defs' => mockfile.call('login.defs'),
      '/etc/security/limits.conf' => mockfile.call('limits.conf'),
      '/etc/inetd.conf' => mockfile.call('inetd.conf'),
      '/etc/group' => mockfile.call('etcgroup'),
      '/etc/grub.conf' => mockfile.call('grub.conf'),
      '/etc/audit/auditd.conf' => mockfile.call('auditd.conf'),
      '/etc/mysql/my.cnf' => mockfile.call('mysql.conf'),
      '/etc/mysql/mysql2.conf' => mockfile.call('mysql2.conf'),
      '/etc/rabbitmq/rabbitmq.config' => mockfile.call('rabbitmq.config'),
      'kitchen.yml' => mockfile.call('kitchen.yml'),
      'example.csv' => mockfile.call('example.csv'),
      'policyfile.lock.json' => mockfile.call('policyfile.lock.json'),
      'nonexistent.json' => mockfile.call('nonexistent.json'),
      '/sys/class/net/br0/bridge' => mockdir.call(true),
      'rootwrap.conf' => mockfile.call('rootwrap.conf'),
      '/etc/apache2/apache2.conf' => mockfile.call('apache2.conf'),
      '/etc/apache2/ports.conf' => mockfile.call('ports.conf'),
      '/etc/httpd/conf/httpd.conf' => mockfile.call('httpd.conf'),
      '/etc/httpd/conf.d/ssl.conf' => mockfile.call('ssl.conf'),
      '/etc/httpd/mods-enabled/status.conf' => mockfile.call('status.conf'),
      '/etc/httpd/conf-enabled/security.conf' => mockfile.call('security.conf'),
      '/etc/apache2/conf-enabled/serve-cgi-bin.conf' => mockfile.call('serve-cgi-bin.conf'),
      '/etc/apache2/conf-enabled/security.conf' => mockfile.call('security.conf'),
      '/etc/nginx/failed.conf' => mockfile.call('nginx_failed.conf'),
      '/etc/nginx/nginx.conf' => mockfile.call('nginx.conf'),
      '/etc/nginx/proxy.conf' => mockfile.call('nginx_proxy.conf'),
      '/etc/nginx/conf/mime.types' => mockfile.call('nginx_mime.types'),
      '/etc/xinetd.conf' => mockfile.call('xinetd.conf'),
      '/etc/xinetd.d' => mockfile.call('xinetd.d'),
      '/etc/xinetd.d/chargen-stream' => mockfile.call('xinetd.d_chargen-stream'),
      '/etc/xinetd.d/chargen-dgram' => mockfile.call('xinetd.d_chargen-dgram'),
      '/etc/xinetd.d/echo' => mockfile.call('xinetd.d_echo'),
      '/etc/sysctl.conf' => mockfile.call('sysctl.conf'),
      '/etc/postgresql/9.4/main/postgresql.conf' => mockfile.call('postgresql.conf'),
      # Test certificate/key for x509_certificate using RSA keys in PEM format
      'test_certificate.rsa.crt.pem' => mockfile.call('test_certificate.rsa.crt.pem'),
      'test_certificate.rsa.key.pem' => mockfile.call('test_certificate.rsa.key.pem'),
      'test_ca_public.key.pem' => mockfile.call('test_ca_public.key.pem'),
      # Test DH parameters, 2048 bit long safe prime, generator 2 for dh_params in PEM format
      'dh_params.dh_pem' => mockfile.call('dh_params.dh_pem'),
      'default.toml' => mockfile.call('default.toml'),
      '/test/path/to/postgres/pg_hba.conf' => mockfile.call('pg_hba.conf'),
      '/etc/postgresql/9.5/main/pg_ident.conf' => mockfile.call('pg_ident.conf'),
      'C:/etc/postgresql/9.5/main/pg_ident.conf' => mockfile.call('pg_ident.conf'),
      '/etc/postgresql/9.5/main' => mockfile.call('9.5.main'),
      '/var/lib/postgresql/9.5/main' => mockfile.call('var.9.5.main'),
      '/var/lib/fake_rpmdb' => mockdir.call(true),
      '/var/lib/rpmdb_does_not_exist' => mockdir.call(false),
    }

    # create all mock commands
    cmd = lambda {|x|
      stdout = ::File.read(::File.join(scriptpath, '/unit/mock/cmd/'+x))
      mock.mock_command('', stdout, '', 0)
    }

    empty = lambda {
      mock.mock_command('', '', '', 0)
    }

    cmd_exit_1 = mock.mock_command('', '', '', 1)

    mock.commands = {
      'ps axo pid,pcpu,pmem,vsz,rss,tty,stat,start,time,user,command' => cmd.call('ps-axo'),
      'ps axo label,pid,pcpu,pmem,vsz,rss,tty,stat,start,time,user:32,command' => cmd.call('ps-axoZ'),
      'Get-Content win_secpol.cfg' => cmd.call('secedit-export'),
      'secedit /export /cfg win_secpol.cfg' => cmd.call('success'),
      'Remove-Item win_secpol.cfg' => cmd.call('success'),
      'env' => cmd.call('env'),
      '${Env:PATH}'  => cmd.call('$env-PATH'),
      # registry key test using winrm 2.0
      'bd15a11a4b07de0224c4d1ab16c49ad78dd6147650c6ef629152c7093a5ac95e' => cmd.call('reg_schedule'),
      'Auditpol /get /subcategory:\'User Account Management\' /r' => cmd.call('auditpol'),
      '/sbin/auditctl -l' => cmd.call('auditctl'),
      '/sbin/auditctl -s' => cmd.call('auditctl-s'),
      'yum -v repolist all'  => cmd.call('yum-repolist-all'),
      'dpkg -s curl' => cmd.call('dpkg-s-curl'),
      'rpm -qia curl' => cmd.call('rpm-qia-curl'),
      'rpm -qia --dbpath /var/lib/fake_rpmdb curl' => cmd.call('rpm-qia-curl'),
      'rpm -qia --dbpath /var/lib/rpmdb_does_not_exist curl' => cmd_exit_1,
      'pacman -Qi curl' => cmd.call('pacman-qi-curl'),
      'brew info --json=v1 curl' => cmd.call('brew-info--json-v1-curl'),
      'gem list --local -a -q ^not-installed$' => cmd.call('gem-list-local-a-q-not-installed'),
      'gem list --local -a -q ^rubocop$' => cmd.call('gem-list-local-a-q-rubocop'),
      '/opt/ruby-2.3.1/embedded/bin/gem list --local -a -q ^pry$' => cmd.call('gem-list-local-a-q-pry'),
      '/opt/chef/embedded/bin/gem list --local -a -q ^chef-sugar$' => cmd.call('gem-list-local-a-q-chef-sugar'),
      'c:\opscode\chef\embedded\bin\gem.bat list --local -a -q ^json$' => cmd.call('gem-list-local-a-q-json'),
      '/opt/opscode/embedded/bin/gem list --local -a -q ^knife-backup$' => cmd.call('gem-list-local-a-q-knife-backup'),
      'npm ls -g --json bower' => cmd.call('npm-ls-g--json-bower'),
      'pip show jinja2' => cmd.call('pip-show-jinja2'),
      "Get-Package -Name 'Mozilla Firefox' | ConvertTo-Json" => cmd.call('get-package-firefox'),
      "Get-Package -Name 'Ruby 2.1.6-p336-x64' | ConvertTo-Json" => cmd.call('get-package-ruby'),
      "New-Object -Type PSObject | Add-Member -MemberType NoteProperty -Name Service -Value (Get-Service -Name 'dhcp'| Select-Object -Property Name, DisplayName, Status) -PassThru | Add-Member -MemberType NoteProperty -Name WMI -Value (Get-WmiObject -Class Win32_Service | Where-Object {$_.Name -eq 'dhcp' -or $_.DisplayName -eq 'dhcp'} | Select-Object -Property StartMode) -PassThru | ConvertTo-Json" => cmd.call('get-service-dhcp'),
      "Get-WindowsFeature | Where-Object {$_.Name -eq 'dhcp' -or $_.DisplayName -eq 'dhcp'} | Select-Object -Property Name,DisplayName,Description,Installed,InstallState | ConvertTo-Json" => cmd.call('get-windows-feature'),
      'lsmod' => cmd.call('lsmod'),
      '/sbin/sysctl -q -n net.ipv4.conf.all.forwarding' => cmd.call('sbin_sysctl'),
      # ports on windows
      'Get-NetTCPConnection -state Listen | Select-Object -Property State, Caption, Description, LocalAddress, LocalPort, RemoteAddress, RemotePort, DisplayName, Status | ConvertTo-Json' => cmd.call('get-net-tcpconnection'),
      'netstat -anbo | Select-String  -CaseSensitive -pattern "^\s+UDP|\s+LISTENING\s+\d+$" -context 0,1' => cmd.call('netstat-anbo-pipe-select-string-pattern.utf8'),
      # lsof formatted list of ports (should be quite cross platform)
      'lsof -nP -i -FpctPn' => cmd.call('lsof-nP-i-FpctPn'),
      # ports on linux
      'netstat -tulpen' => cmd.call('netstat-tulpen'),
      # ports on freebsd
      'sockstat -46l' => cmd.call('sockstat'),
      # packages on windows
      '6785190b3df7291a7622b0b75b0217a9a78bd04690bc978df51ae17ec852a282' => cmd.call('get-item-property-package'),
      # service status upstart on ubuntu
      'initctl status ssh' => cmd.call('initctl-status-ssh'),
      # service config for upstart on ubuntu
      'initctl show-config ssh' => cmd.call('initctl-show-config-ssh'),
      # upstart version on ubuntu
      'initctl --version' => cmd.call('initctl--version'),
      # show ssh service Centos 7
      'systemctl show --all sshd' => cmd.call('systemctl-show-all-sshd'),
      '/path/to/systemctl show --all sshd' => cmd.call('systemctl-show-all-sshd'),
      'systemctl show --all dbus' => cmd.call('systemctl-show-all-dbus'),
      '/path/to/systemctl show --all dbus' => cmd.call('systemctl-show-all-dbus'),
      # services on macos
      'launchctl list' => cmd.call('launchctl-list'),
      # services on freebsd 10
      'service -e' => cmd.call('service-e'),
      'service sendmail onestatus' => cmd.call('service-sendmail-onestatus'),
      # services for system 5 e.g. centos6, debian 6
      'service sshd status' => cmd.call('service-sshd-status'),
      'find /etc/rc*.d /etc/init.d/rc*.d -name S*' => cmd.call('find-etc-rc-d-name-S'),
      'ls -1 /etc/init.d/' => cmd.call('ls-1-etc-init.d'),
      # user information for linux
      'id root' => cmd.call('id-root'),
      'getent passwd root' => cmd.call('getent-passwd-root'),
      'chage -l root' => cmd.call('chage-l-root'),
      # user information for ldap test
      'id jfolmer' => cmd.call('id-jfolmer'),
      'getent passwd jfolmer' => cmd.call('getent-passwd-jfolmer'),
      'chage -l jfolmer' => cmd.call('chage-l-root'),
      # user info for mac
      'id chartmann' => cmd.call('id-chartmann'),
      'dscl -q . -read /Users/chartmann NFSHomeDirectory PrimaryGroupID RecordName UniqueID UserShell' => cmd.call('dscl'),
      # user info for freebsd
      'pw usershow root -7' => cmd.call('pw-usershow-root-7'),
      # user info for windows (winrm 1.6.0, 1.6.1)
      '27c6cda89fa5d196506251c0ed0d20468b378c5689711981dc1e1e683c7b02c1' => cmd.call('adsiusers'),
      # group info for windows
      'd8d5b3e3355650399e23857a526ee100b4e49e5c2404a0a5dbb7d85d7f4de5cc' => cmd.call('adsigroups'),
      # network interface
      'fddd70e8b8510f5fcc0413cfdc41598c55d6922bb2a0a4075e2118633a0bf422' => cmd.call('find-net-interface'),
      'c33821dece09c8b334e03a5bb9daefdf622007f73af4932605e758506584ec3f' => empty.call,
      'Get-NetAdapter | Select-Object -Property Name, InterfaceDescription, Status, State, MacAddress, LinkSpeed, ReceiveLinkSpeed, TransmitLinkSpeed, Virtual | ConvertTo-Json' => cmd.call('Get-NetAdapter'),
      # bridge on linux
      'ls -1 /sys/class/net/br0/brif/' => cmd.call('ls-sys-class-net-br'),
      # bridge on Windows
      'Get-NetAdapterBinding -ComponentID ms_bridge | Get-NetAdapter | Select-Object -Property Name, InterfaceDescription | ConvertTo-Json' => cmd.call('get-netadapter-binding-bridge'),
      # host for Windows
      'Resolve-DnsName –Type A microsoft.com | ConvertTo-Json' => cmd.call('Resolve-DnsName'),
      'Test-NetConnection -ComputerName microsoft.com -WarningAction SilentlyContinue| Select-Object -Property ComputerName, TcpTestSucceeded, PingSucceeded | ConvertTo-Json' => cmd.call('Test-NetConnection'),
      # host for Linux
      'getent hosts example.com' => cmd.call('getent-hosts-example.com'),
      'ping -w 1 -c 1 example.com' => cmd.call('ping-example.com'),
      # host for Darwin
      'host -t AAAA example.com' => cmd.call('host-AAAA-example.com'),
      'ping -W 1 -c 1 example.com' => cmd.call('ping-example.com'),
      # apt
      "find /etc/apt/ -name *.list -exec sh -c 'cat {} || echo -n' \\;" => cmd.call('etc-apt'),
      # iptables
      'iptables  -S' => cmd.call('iptables-s'),
      # apache_conf
      'find /etc/apache2/ports.conf -type f -maxdepth 1' => cmd.call('find-apache2-ports-conf'),
      'find /etc/httpd/conf.d/*.conf -type f -maxdepth 1' => cmd.call('find-httpd-ssl-conf'),
      'find /etc/httpd/mods-enabled/*.conf -type f -maxdepth 1' => cmd.call('find-httpd-status-conf'),
      'find /etc/httpd/conf-enabled/*.conf -type l -maxdepth 1' => cmd.call('find-httpd-conf-enabled-link'),
      'find /etc/apache2/conf-enabled/*.conf -type f -maxdepth 1' => cmd.call('find-apache2-conf-enabled'),
      'find /etc/apache2/conf-enabled/*.conf -type l -maxdepth 1' => cmd.call('find-apache2-conf-enabled-link'),
      # mount
      "mount | grep -- ' on /'" => cmd.call("mount"),
      "mount | grep -- ' on /mnt/iso-disk'" => cmd.call("mount-multiple"),
      # solaris 10 package manager
      'pkginfo -l SUNWzfsr' => cmd.call('pkginfo-l-SUNWzfsr'),
      # solaris 11 package manager
      'pkg info system/file-system/zfs' => cmd.call('pkg-info-system-file-system-zfs'),
      # dpkg-query all packages
      "dpkg-query -W -f='${db:Status-Abbrev}  ${Package}  ${Version}\\n'" => cmd.call('dpkg-query-W'),
      # rpm query all packages
      "rpm -qa --queryformat '%{NAME}  %{VERSION}-%{RELEASE}\\n'" => cmd.call('rpm-qa-queryformat'),
      # port netstat on solaris 10 & 11
      'netstat -an -f inet -f inet6' => cmd.call('s11-netstat-an-finet-finet6'),
      # xinetd configuration
      'find /etc/xinetd.d -type f' => cmd.call('find-xinetd.d'),
      # wmi test
      "2979ebeb80a475107d85411f109209a580ccf569071b3dc7acff030b8635c6b9" => cmd.call('get-wmiobject'),
      #user info on hpux
      "logins -x -l root" => cmd.call('logins-x'),
      #packages on hpux
      "swlist -l product | grep vim" => cmd.call('swlist-l-product'),
      # ipv4 ports on hpux
      'netstat -an -f inet' => cmd.call('hpux-netstat-inet'),
      #ipv6 ports on hpux
      'netstat -an -f inet6' => cmd.call('hpux-netstat-inet6'),
      # hostname linux
      'hostname' => cmd.call('hostname'),
      # hostname windows
      '$env:computername' => cmd.call('$env-computername'),
      # windows_task doesnt exist
      "schtasks /query /v /fo csv /tn 'does-not-exist' | ConvertFrom-Csv | Select @{N='URI';E={$_.TaskName}},@{N='State';E={$_.Status.ToString()}},'Logon Mode','Last Result','Task To Run','Run As User','Scheduled Task State' | ConvertTo-Json -Compress"  => cmd.call('schtasks-error'),
      # windows_task exist
      "schtasks /query /v /fo csv /tn 'WeLovePizza' | ConvertFrom-Csv | Select @{N='URI';E={$_.TaskName}},@{N='State';E={$_.Status.ToString()}},'Logon Mode','Last Result','Task To Run','Run As User','Scheduled Task State' | ConvertTo-Json -Compress"  => cmd.call('schtasks-success'),
      'modinfo -F version dhcp' => cmd.call('modinfo-f-version-dhcp'),
      # crontab display for root / current user
      'crontab -l' => cmd.call('crontab-root'),
      # crontab display for non-current user
      'crontab -l -u foouser' => cmd.call('crontab-foouser'),
      # crontab display for special time strings
      'crontab -l -u special' => cmd.call('crontab-special'),
      # zfs output for dataset tank/tmp
      '/sbin/zfs get -Hp all tank/tmp' => cmd.call('zfs-get-all-tank-tmp'),
      # zfs output for pool tank
      '/sbin/zpool get -Hp all tank' => cmd.call('zpool-get-all-tank'),
      # docker
      "4f8e24022ea8b7d3b117041ec32e55d9bf08f11f4065c700e7c1dc606c84fd17" => cmd.call('docker-ps-a'),
      "docker version --format '{{ json . }}'"  => cmd.call('docker-version'),
      "docker info --format '{{ json . }}'" => cmd.call('docker-info'),
      "docker inspect 71b5df59442b" => cmd.call('docker-inspec'),
      # docker images
      "83c36bfade9375ae1feb91023cd1f7409b786fd992ad4013bf0f2259d33d6406" => cmd.call('docker-images'),
      # modprobe for kernel_module
      "modprobe --showconfig" => cmd.call('modprobe-config'),
      # get-process cmdlet for processes resource
      '$Proc = Get-Process -IncludeUserName | Where-Object {$_.Path -ne $null } | Select-Object PriorityClass,Id,CPU,PM,VirtualMemorySize,NPM,SessionId,Responding,StartTime,TotalProcessorTime,UserName,Path | ConvertTo-Csv -NoTypeInformation;$Proc.Replace("""","").Replace("`r`n","`n")' => cmd.call('get-process_processes'),
      # host resource: check to see if netcat is installed
      %{bash -c 'type "nc"'} => cmd.call('type-nc'),
      'type "nc"' => cmd.call('type-nc'),
      # host resource: netcat for TCP reachability check on linux
      'echo | nc -v -w 1 example.com 1234' => cmd.call('nc-example-com'),
      # host resource: netcat for TCP reachability check on darwin
      'nc -vz -G 1 example.com 1234' => cmd.call('nc-example-com'),
      # host resource: test-netconnection for reachability check on windows
      'Test-NetConnection -ComputerName microsoft.com -WarningAction SilentlyContinue -RemotePort 1234| Select-Object -Property ComputerName, TcpTestSucceeded, PingSucceeded | ConvertTo-Json' => cmd.call('Test-NetConnection'),
<<<<<<< HEAD
      'curl http://localhost:9200/_nodes/' => cmd.call('elasticsearch-config'),
=======
      # postgres tests
      %q(bash -c 'type "psql"') => cmd.call('bash -c type psql'),
      %q(psql --version | awk '{ print $NF }' | awk -F. '{ print $1"."$2 }') => cmd.call('psql-version'),
      # mssql tests
      "bash -c 'type \"sqlcmd\"'" => cmd.call('mssql-sqlcmd'),
      "cf33896c4bb500abc23dda5b5eddb03cd35a9c46a7358a2c0a0abe41e08a73ae" => cmd.call('mssql-getdate'),
      "cd283a171cbd65698a2ea6a15524cb4b8566ff1caff430a51091bd5065dcbdf7" => cmd.call('mssql-result'),
      # oracle
      "bash -c 'type \"sqlplus\"'" => cmd.call('oracle-cmd'),
      "ef04e5199abee80e662cc0dd1dd3bf3e0aaae9b4498217d241db00b413820911" => cmd.call('oracle-result'),
      # host resource: dig commands,
      "dig +short A example.com" => cmd.call('dig-A-example.com'),
      "dig +short AAAA example.com" => cmd.call('dig-AAAA-example.com'),
>>>>>>> c29648a6
    }
    @backend
  end

  # loads a resource class and instantiates the class with the given arguments
  def load_resource(resource, *args)
    # initialize resource with backend and parameters
    @resource_class = Inspec::Resource.registry[resource]
    @resource = @resource_class.new(backend, resource, *args)
  end

  def self.mock_os(resource, name)
    osinfo = OPERATING_SYSTEMS[name] ||
             fail("Can't find operating system to mock: #{name}")
    resource.inspec.backend.mock_os(osinfo)
  end

  def self.mock_command(resource, cmd, res = {})
    resource.inspec.backend
            .mock_command(cmd, res[:stdout], res[:stderr], res[:exit_status])
  end

  def self.home
    File.join(File.dirname(__FILE__), 'unit')
  end

  def self.profile_path(name)
    dst = name
    dst = "#{home}/mock/profiles/#{name}" unless (Pathname.new name).absolute?
    dst
  end

  def self.load_profile(name, opts = {})
    opts[:test_collector] = Inspec::RunnerMock.new
    opts[:backend] = Inspec::Backend.create(opts)
    Inspec::Profile.for_target(profile_path(name), opts)
  end

  def self.profile_tgz(name)
    path = File.join(home, 'mock', 'profiles', name)
    dst = File.join(Dir.tmpdir, Dir::Tmpname.make_tmpname(name, '.tar.gz'))

    # generate relative paths
    files = Dir.glob("#{path}/**/*")
    relatives = files.map { |e| Pathname.new(e).relative_path_from(Pathname.new(path)).to_s }

    require 'inspec/archive/tar'
    tag = Inspec::Archive::TarArchiveGenerator.new
    tag.archive(path, relatives, dst)

    dst
  end

  def self.profile_zip(name, opts = {})
    path = File.join(home, 'mock', 'profiles', name)
    dst = File.join(Dir.tmpdir, Dir::Tmpname.make_tmpname(name, '.zip'))

    # rubyzip only works relative paths
    files = Dir.glob("#{path}/**/*")
    relatives = files.map { |e| Pathname.new(e).relative_path_from(Pathname.new(path)).to_s }

    require 'inspec/archive/zip'
    zag = Inspec::Archive::ZipArchiveGenerator.new
    zag.archive(path, relatives, dst)

    dst
  end
end

def load_resource(*args)
  m = MockLoader.new(:ubuntu1404)
  m.send('load_resource', *args)
end<|MERGE_RESOLUTION|>--- conflicted
+++ resolved
@@ -348,9 +348,6 @@
       'nc -vz -G 1 example.com 1234' => cmd.call('nc-example-com'),
       # host resource: test-netconnection for reachability check on windows
       'Test-NetConnection -ComputerName microsoft.com -WarningAction SilentlyContinue -RemotePort 1234| Select-Object -Property ComputerName, TcpTestSucceeded, PingSucceeded | ConvertTo-Json' => cmd.call('Test-NetConnection'),
-<<<<<<< HEAD
-      'curl http://localhost:9200/_nodes/' => cmd.call('elasticsearch-config'),
-=======
       # postgres tests
       %q(bash -c 'type "psql"') => cmd.call('bash -c type psql'),
       %q(psql --version | awk '{ print $NF }' | awk -F. '{ print $1"."$2 }') => cmd.call('psql-version'),
@@ -364,7 +361,6 @@
       # host resource: dig commands,
       "dig +short A example.com" => cmd.call('dig-A-example.com'),
       "dig +short AAAA example.com" => cmd.call('dig-AAAA-example.com'),
->>>>>>> c29648a6
     }
     @backend
   end
