# encoding: utf-8
# author: Dominik Richter
# author: Christoph Hartmann
require 'simplecov'
SimpleCov.start do
  add_filter '/test/'
  add_group 'Resources', 'lib/resources'
  add_group 'Matchers', 'lib/matchers'
  add_group 'Backends', 'lib/inspec/backend'
end

require 'minitest/autorun'
require 'minitest/spec'
require 'webmock/minitest'
require 'mocha/setup'
require 'fileutils'
require 'pathname'
require 'tempfile'
require 'tmpdir'
require 'zip'

require 'inspec/base_cli'
require 'inspec/version'
require 'inspec/exceptions'
require 'inspec/fetcher'
require 'inspec/source_reader'
require 'inspec/resource'
require 'inspec/backend'
require 'inspec/profile'
require 'inspec/runner'
require 'inspec/runner_mock'
require 'fetchers/mock'

require_relative '../lib/bundles/inspec-compliance'
require_relative '../lib/bundles/inspec-habitat'

require 'train'
CMD = Train.create('local').connection
TMP_CACHE = {}

Inspec::Log.logger = Logger.new(nil)

class MockLoader
  # collects emulation operating systems
  OPERATING_SYSTEMS = {
    arch:       { name: 'arch', family: 'arch', release: nil, arch: nil },
    centos5:    { name: 'centos', family: 'redhat', release: '5.11', arch: 'x86_64' },
    centos6:    { name: 'centos', family: 'redhat', release: '6.6', arch: 'x86_64' },
    centos7:    { name: 'centos', family: 'redhat', release: '7.1.1503', arch: 'x86_64' },
    coreos:     { name: 'coreos', family: 'coreos', release: '1437.0.0', arch: 'x86_64' },
    debian6:    { name: 'debian', family: 'debian', release: '6', arch: 'x86_64' },
    debian7:    { name: 'debian', family: 'debian', release: '7', arch: 'x86_64' },
    debian8:    { name: 'debian', family: 'debian', release: '8', arch: 'x86_64' },
    freebsd9:   { name: 'freebsd', family: 'freebsd', release: '9', arch: 'amd64' },
    freebsd10:  { name: 'freebsd', family: 'freebsd', release: '10', arch: 'amd64' },
    osx104:     { name: 'mac_os_x',family: 'darwin', release: '10.10.4', arch: nil },
    ubuntu1204: { name: 'ubuntu', family: 'debian', release: '12.04', arch: 'x86_64' },
    ubuntu1404: { name: 'ubuntu', family: 'debian', release: '14.04', arch: 'x86_64' },
    ubuntu1504: { name: 'ubuntu', family: 'debian', release: '15.04', arch: 'x86_64' },
    ubuntu1604: { name: 'ubuntu', family: 'debian', release: '16.04', arch: 'x86_64' },
    mint17:     { name: 'linuxmint', family: 'debian', release: '17.3', arch: 'x86_64' },
    mint18:     { name: 'linuxmint', family: 'debian', release: '18', arch: 'x86_64' },
    windows:    { name: 'windows', family: 'windows', release: '6.2.9200', arch: 'x86_64' },
    wrlinux:    { name: 'wrlinux', family: 'redhat', release: '7.0(3)I2(2)', arch: 'x86_64' },
    solaris11:  { name: "solaris", family: 'solaris', release: '11', arch: 'i386'},
    solaris10:  { name: "solaris", family: 'solaris', release: '10', arch: 'i386'},
    hpux:       { name: 'hpux', family: 'hpux', release: 'B.11.31', arch: 'ia64'},
    undefined:  { name: nil, family: nil, release: nil, arch: nil },
  }

  # pass the os identifier to emulate a specific operating system
  def initialize(os = nil)
    # selects operating system
    @os = OPERATING_SYSTEMS[os || :ubuntu1404]
  end

  def backend
    return @backend if defined?(@backend)
    scriptpath = ::File.realpath(::File.dirname(__FILE__))

    # create mock backend
    @backend = Inspec::Backend.create({ backend: :mock, verbose: true })
    mock = @backend.backend

    # set os emulation
    mock.mock_os(@os)

    # create all mock files
    local = Train.create('local').connection
    mockfile = lambda { |x|
      path = ::File.join(scriptpath, '/unit/mock/files', x)
      local.file(path)
    }
    mockdir = lambda { |x|
      md = Object.new

      class << md
        attr_accessor :isdir
      end
      md.isdir = x

      def md.directory?
        isdir
      end
      md
    }

    mock.files = {
      '/proc/net/bonding/bond0' => mockfile.call('bond0'),
      '/etc/ssh/ssh_config' => mockfile.call('ssh_config'),
      '/etc/ssh/sshd_config' => mockfile.call('sshd_config'),
      '/etc/passwd' => mockfile.call('passwd'),
      '/etc/shadow' => mockfile.call('shadow'),
      '/etc/ntp.conf' => mockfile.call('ntp.conf'),
      '/etc/login.defs' => mockfile.call('login.defs'),
      '/etc/security/limits.conf' => mockfile.call('limits.conf'),
      '/etc/inetd.conf' => mockfile.call('inetd.conf'),
      '/etc/group' => mockfile.call('etcgroup'),
      '/etc/grub.conf' => mockfile.call('grub.conf'),
      '/etc/audit/auditd.conf' => mockfile.call('auditd.conf'),
      '/etc/mysql/my.cnf' => mockfile.call('mysql.conf'),
      '/etc/mysql/mysql2.conf' => mockfile.call('mysql2.conf'),
      '/etc/rabbitmq/rabbitmq.config' => mockfile.call('rabbitmq.config'),
      'kitchen.yml' => mockfile.call('kitchen.yml'),
      'example.csv' => mockfile.call('example.csv'),
      'policyfile.lock.json' => mockfile.call('policyfile.lock.json'),
      'nonexistent.json' => mockfile.call('nonexistent.json'),
      '/sys/class/net/br0/bridge' => mockdir.call(true),
      'rootwrap.conf' => mockfile.call('rootwrap.conf'),
      '/etc/apache2/apache2.conf' => mockfile.call('apache2.conf'),
      '/etc/apache2/ports.conf' => mockfile.call('ports.conf'),
      '/etc/httpd/conf/httpd.conf' => mockfile.call('httpd.conf'),
      '/etc/httpd/conf.d/ssl.conf' => mockfile.call('ssl.conf'),
      '/etc/httpd/mods-enabled/status.conf' => mockfile.call('status.conf'),
      '/etc/httpd/conf-enabled/security.conf' => mockfile.call('security.conf'),
      '/etc/apache2/conf-enabled/serve-cgi-bin.conf' => mockfile.call('serve-cgi-bin.conf'),
      '/etc/apache2/conf-enabled/security.conf' => mockfile.call('security.conf'),
      '/etc/nginx/failed.conf' => mockfile.call('nginx_failed.conf'),
      '/etc/nginx/nginx.conf' => mockfile.call('nginx.conf'),
      '/etc/nginx/proxy.conf' => mockfile.call('nginx_proxy.conf'),
      '/etc/nginx/conf/mime.types' => mockfile.call('nginx_mime.types'),
      '/etc/xinetd.conf' => mockfile.call('xinetd.conf'),
      '/etc/xinetd.d' => mockfile.call('xinetd.d'),
      '/etc/xinetd.d/chargen-stream' => mockfile.call('xinetd.d_chargen-stream'),
      '/etc/xinetd.d/chargen-dgram' => mockfile.call('xinetd.d_chargen-dgram'),
      '/etc/xinetd.d/echo' => mockfile.call('xinetd.d_echo'),
      '/etc/sysctl.conf' => mockfile.call('sysctl.conf'),
      '/etc/postgresql/9.4/main/postgresql.conf' => mockfile.call('postgresql.conf'),
      # Test certificate/key for x509_certificate using RSA keys in PEM format
      'test_certificate.rsa.crt.pem' => mockfile.call('test_certificate.rsa.crt.pem'),
      'test_certificate.rsa.key.pem' => mockfile.call('test_certificate.rsa.key.pem'),
      'test_ca_public.key.pem' => mockfile.call('test_ca_public.key.pem'),
      # Test DH parameters, 2048 bit long safe prime, generator 2 for dh_params in PEM format
      'dh_params.dh_pem' => mockfile.call('dh_params.dh_pem'),
      'default.toml' => mockfile.call('default.toml'),
<<<<<<< HEAD
      '/test/path/to/postgres/pg_hba.conf' => mockfile.call('pg_hba.conf'),
=======
>>>>>>> cc6f1e90
      '/var/lib/fake_rpmdb' => mockdir.call(true),
      '/var/lib/rpmdb_does_not_exist' => mockdir.call(false),
    }

    # create all mock commands
    cmd = lambda {|x|
      stdout = ::File.read(::File.join(scriptpath, '/unit/mock/cmd/'+x))
      mock.mock_command('', stdout, '', 0)
    }

    empty = lambda {
      mock.mock_command('', '', '', 0)
    }

    cmd_exit_1 = mock.mock_command('', '', '', 1)

    mock.commands = {
      'ps axo pid,pcpu,pmem,vsz,rss,tty,stat,start,time,user,command' => cmd.call('ps-axo'),
      'ps axo label,pid,pcpu,pmem,vsz,rss,tty,stat,start,time,user:32,command' => cmd.call('ps-axoZ'),
      'Get-Content win_secpol.cfg' => cmd.call('secedit-export'),
      'secedit /export /cfg win_secpol.cfg' => cmd.call('success'),
      'Remove-Item win_secpol.cfg' => cmd.call('success'),
      'env' => cmd.call('env'),
      '${Env:PATH}'  => cmd.call('$env-PATH'),
      # registry key test using winrm 2.0
      'bd15a11a4b07de0224c4d1ab16c49ad78dd6147650c6ef629152c7093a5ac95e' => cmd.call('reg_schedule'),
      'Auditpol /get /subcategory:\'User Account Management\' /r' => cmd.call('auditpol'),
      '/sbin/auditctl -l' => cmd.call('auditctl'),
      '/sbin/auditctl -s' => cmd.call('auditctl-s'),
      'yum -v repolist all'  => cmd.call('yum-repolist-all'),
      'dpkg -s curl' => cmd.call('dpkg-s-curl'),
      'rpm -qia curl' => cmd.call('rpm-qia-curl'),
      'rpm -qia --dbpath /var/lib/fake_rpmdb curl' => cmd.call('rpm-qia-curl'),
      'rpm -qia --dbpath /var/lib/rpmdb_does_not_exist curl' => cmd_exit_1,
      'pacman -Qi curl' => cmd.call('pacman-qi-curl'),
      'brew info --json=v1 curl' => cmd.call('brew-info--json-v1-curl'),
      'gem list --local -a -q ^not-installed$' => cmd.call('gem-list-local-a-q-not-installed'),
      'gem list --local -a -q ^rubocop$' => cmd.call('gem-list-local-a-q-rubocop'),
      '/opt/ruby-2.3.1/embedded/bin/gem list --local -a -q ^pry$' => cmd.call('gem-list-local-a-q-pry'),
      '/opt/chef/embedded/bin/gem list --local -a -q ^chef-sugar$' => cmd.call('gem-list-local-a-q-chef-sugar'),
      'c:\opscode\chef\embedded\bin\gem.bat list --local -a -q ^json$' => cmd.call('gem-list-local-a-q-json'),
      '/opt/opscode/embedded/bin/gem list --local -a -q ^knife-backup$' => cmd.call('gem-list-local-a-q-knife-backup'),
      'npm ls -g --json bower' => cmd.call('npm-ls-g--json-bower'),
      'pip show jinja2' => cmd.call('pip-show-jinja2'),
      "Get-Package -Name 'Mozilla Firefox' | ConvertTo-Json" => cmd.call('get-package-firefox'),
      "Get-Package -Name 'Ruby 2.1.6-p336-x64' | ConvertTo-Json" => cmd.call('get-package-ruby'),
      "New-Object -Type PSObject | Add-Member -MemberType NoteProperty -Name Service -Value (Get-Service -Name 'dhcp'| Select-Object -Property Name, DisplayName, Status) -PassThru | Add-Member -MemberType NoteProperty -Name WMI -Value (Get-WmiObject -Class Win32_Service | Where-Object {$_.Name -eq 'dhcp' -or $_.DisplayName -eq 'dhcp'} | Select-Object -Property StartMode) -PassThru | ConvertTo-Json" => cmd.call('get-service-dhcp'),
      "Get-WindowsFeature | Where-Object {$_.Name -eq 'dhcp' -or $_.DisplayName -eq 'dhcp'} | Select-Object -Property Name,DisplayName,Description,Installed,InstallState | ConvertTo-Json" => cmd.call('get-windows-feature'),
      'lsmod' => cmd.call('lsmod'),
      '/sbin/sysctl -q -n net.ipv4.conf.all.forwarding' => cmd.call('sbin_sysctl'),
      # ports on windows
      'Get-NetTCPConnection -state Listen | Select-Object -Property State, Caption, Description, LocalAddress, LocalPort, RemoteAddress, RemotePort, DisplayName, Status | ConvertTo-Json' => cmd.call('get-net-tcpconnection'),
      'netstat -anbo | Select-String  -CaseSensitive -pattern "^\s+UDP|\s+LISTENING\s+\d+$" -context 0,1' => cmd.call('netstat-anbo-pipe-select-string-pattern.utf8'),
      # lsof formatted list of ports (should be quite cross platform)
      'lsof -nP -i -FpctPn' => cmd.call('lsof-nP-i-FpctPn'),
      # ports on linux
      'netstat -tulpen' => cmd.call('netstat-tulpen'),
      # ports on freebsd
      'sockstat -46l' => cmd.call('sockstat'),
      # packages on windows
      '6785190b3df7291a7622b0b75b0217a9a78bd04690bc978df51ae17ec852a282' => cmd.call('get-item-property-package'),
      # service status upstart on ubuntu
      'initctl status ssh' => cmd.call('initctl-status-ssh'),
      # service config for upstart on ubuntu
      'initctl show-config ssh' => cmd.call('initctl-show-config-ssh'),
      # upstart version on ubuntu
      'initctl --version' => cmd.call('initctl--version'),
      # show ssh service Centos 7
      'systemctl show --all sshd' => cmd.call('systemctl-show-all-sshd'),
      '/path/to/systemctl show --all sshd' => cmd.call('systemctl-show-all-sshd'),
      'systemctl show --all dbus' => cmd.call('systemctl-show-all-dbus'),
      '/path/to/systemctl show --all dbus' => cmd.call('systemctl-show-all-dbus'),
      # services on macos
      'launchctl list' => cmd.call('launchctl-list'),
      # services on freebsd 10
      'service -e' => cmd.call('service-e'),
      'service sendmail onestatus' => cmd.call('service-sendmail-onestatus'),
      # services for system 5 e.g. centos6, debian 6
      'service sshd status' => cmd.call('service-sshd-status'),
      'find /etc/rc*.d /etc/init.d/rc*.d -name S*' => cmd.call('find-etc-rc-d-name-S'),
      'ls -1 /etc/init.d/' => cmd.call('ls-1-etc-init.d'),
      # user information for linux
      'id root' => cmd.call('id-root'),
      'getent passwd root' => cmd.call('getent-passwd-root'),
      'chage -l root' => cmd.call('chage-l-root'),
      # user information for ldap test
      'id jfolmer' => cmd.call('id-jfolmer'),
      'getent passwd jfolmer' => cmd.call('getent-passwd-jfolmer'),
      'chage -l jfolmer' => cmd.call('chage-l-root'),
      # user info for mac
      'id chartmann' => cmd.call('id-chartmann'),
      'dscl -q . -read /Users/chartmann NFSHomeDirectory PrimaryGroupID RecordName UniqueID UserShell' => cmd.call('dscl'),
      # user info for freebsd
      'pw usershow root -7' => cmd.call('pw-usershow-root-7'),
      # user info for windows (winrm 1.6.0, 1.6.1)
      '27c6cda89fa5d196506251c0ed0d20468b378c5689711981dc1e1e683c7b02c1' => cmd.call('adsiusers'),
      # group info for windows
      'd8d5b3e3355650399e23857a526ee100b4e49e5c2404a0a5dbb7d85d7f4de5cc' => cmd.call('adsigroups'),
      # network interface
      'fddd70e8b8510f5fcc0413cfdc41598c55d6922bb2a0a4075e2118633a0bf422' => cmd.call('find-net-interface'),
      'c33821dece09c8b334e03a5bb9daefdf622007f73af4932605e758506584ec3f' => empty.call,
      'Get-NetAdapter | Select-Object -Property Name, InterfaceDescription, Status, State, MacAddress, LinkSpeed, ReceiveLinkSpeed, TransmitLinkSpeed, Virtual | ConvertTo-Json' => cmd.call('Get-NetAdapter'),
      # bridge on linux
      'ls -1 /sys/class/net/br0/brif/' => cmd.call('ls-sys-class-net-br'),
      # bridge on Windows
      'Get-NetAdapterBinding -ComponentID ms_bridge | Get-NetAdapter | Select-Object -Property Name, InterfaceDescription | ConvertTo-Json' => cmd.call('get-netadapter-binding-bridge'),
      # host for Windows
      'Resolve-DnsName –Type A microsoft.com | ConvertTo-Json' => cmd.call('Resolve-DnsName'),
      'Test-NetConnection -ComputerName microsoft.com -WarningAction SilentlyContinue| Select-Object -Property ComputerName, TcpTestSucceeded, PingSucceeded | ConvertTo-Json' => cmd.call('Test-NetConnection'),
      # host for Linux
      'getent hosts example.com' => cmd.call('getent-hosts-example.com'),
      'ping -w 1 -c 1 example.com' => cmd.call('ping-example.com'),
      # host for Darwin
      'host -t AAAA example.com' => cmd.call('host-AAAA-example.com'),
      'ping -W 1 -c 1 example.com' => cmd.call('ping-example.com'),
      # apt
      "find /etc/apt/ -name *.list -exec sh -c 'cat {} || echo -n' \\;" => cmd.call('etc-apt'),
      # iptables
      'iptables  -S' => cmd.call('iptables-s'),
      # apache_conf
      'find /etc/apache2/ports.conf -type f -maxdepth 1' => cmd.call('find-apache2-ports-conf'),
      'find /etc/httpd/conf.d/*.conf -type f -maxdepth 1' => cmd.call('find-httpd-ssl-conf'),
      'find /etc/httpd/mods-enabled/*.conf -type f -maxdepth 1' => cmd.call('find-httpd-status-conf'),
      'find /etc/httpd/conf-enabled/*.conf -type l -maxdepth 1' => cmd.call('find-httpd-conf-enabled-link'),
      'find /etc/apache2/conf-enabled/*.conf -type f -maxdepth 1' => cmd.call('find-apache2-conf-enabled'),
      'find /etc/apache2/conf-enabled/*.conf -type l -maxdepth 1' => cmd.call('find-apache2-conf-enabled-link'),
      # mount
      "mount | grep -- ' on /'" => cmd.call("mount"),
      "mount | grep -- ' on /mnt/iso-disk'" => cmd.call("mount-multiple"),
      # solaris 10 package manager
      'pkginfo -l SUNWzfsr' => cmd.call('pkginfo-l-SUNWzfsr'),
      # solaris 11 package manager
      'pkg info system/file-system/zfs' => cmd.call('pkg-info-system-file-system-zfs'),
      # dpkg-query all packages
      "dpkg-query -W -f='${db:Status-Abbrev}  ${Package}  ${Version}\\n'" => cmd.call('dpkg-query-W'),
      # rpm query all packages
      "rpm -qa --queryformat '%{NAME}  %{VERSION}-%{RELEASE}\\n'" => cmd.call('rpm-qa-queryformat'),
      # port netstat on solaris 10 & 11
      'netstat -an -f inet -f inet6' => cmd.call('s11-netstat-an-finet-finet6'),
      # xinetd configuration
      'find /etc/xinetd.d -type f' => cmd.call('find-xinetd.d'),
      # wmi test
      "2979ebeb80a475107d85411f109209a580ccf569071b3dc7acff030b8635c6b9" => cmd.call('get-wmiobject'),
      #user info on hpux
      "logins -x -l root" => cmd.call('logins-x'),
      #packages on hpux
      "swlist -l product | grep vim" => cmd.call('swlist-l-product'),
      # ipv4 ports on hpux
      'netstat -an -f inet' => cmd.call('hpux-netstat-inet'),
      #ipv6 ports on hpux
      'netstat -an -f inet6' => cmd.call('hpux-netstat-inet6'),
      # hostname linux
      'hostname' => cmd.call('hostname'),
      # hostname windows
      '$env:computername' => cmd.call('$env-computername'),
      # windows_task doesnt exist
      "schtasks /query /v /fo csv /tn 'does-not-exist' | ConvertFrom-Csv | Select @{N='URI';E={$_.TaskName}},@{N='State';E={$_.Status.ToString()}},'Logon Mode','Last Result','Task To Run','Run As User','Scheduled Task State' | ConvertTo-Json -Compress"  => cmd.call('schtasks-error'),
      # windows_task exist
      "schtasks /query /v /fo csv /tn 'WeLovePizza' | ConvertFrom-Csv | Select @{N='URI';E={$_.TaskName}},@{N='State';E={$_.Status.ToString()}},'Logon Mode','Last Result','Task To Run','Run As User','Scheduled Task State' | ConvertTo-Json -Compress"  => cmd.call('schtasks-success'),
      'modinfo -F version dhcp' => cmd.call('modinfo-f-version-dhcp'),
      # crontab display for root / current user
      'crontab -l' => cmd.call('crontab-root'),
      # crontab display for non-current user
      'crontab -l -u foouser' => cmd.call('crontab-foouser'),
      # crontab display for special time strings
      'crontab -l -u special' => cmd.call('crontab-special'),
      # zfs output for dataset tank/tmp
      '/sbin/zfs get -Hp all tank/tmp' => cmd.call('zfs-get-all-tank-tmp'),
      # zfs output for pool tank
      '/sbin/zpool get -Hp all tank' => cmd.call('zpool-get-all-tank'),
      # docker
      "4f8e24022ea8b7d3b117041ec32e55d9bf08f11f4065c700e7c1dc606c84fd17" => cmd.call('docker-ps-a'),
      "docker version --format '{{ json . }}'"  => cmd.call('docker-version'),
      "docker info --format '{{ json . }}'" => cmd.call('docker-info'),
      "docker inspect 71b5df59442b" => cmd.call('docker-inspec'),
      # docker images
      "83c36bfade9375ae1feb91023cd1f7409b786fd992ad4013bf0f2259d33d6406" => cmd.call('docker-images'),
      # get-process cmdlet for processes resource
      '$Proc = Get-Process -IncludeUserName | Where-Object {$_.Path -ne $null } | Select-Object PriorityClass,Id,CPU,PM,VirtualMemorySize,NPM,SessionId,Responding,StartTime,TotalProcessorTime,UserName,Path | ConvertTo-Csv -NoTypeInformation;$Proc.Replace("""","").Replace("`r`n","`n")' => cmd.call('get-process_processes'),
      # host resource: check to see if netcat is installed
      %{bash -c 'type "nc"'} => cmd.call('type-nc'),
      'type "nc"' => cmd.call('type-nc'),
      # host resource: netcat for TCP reachability check on linux
      'echo | nc -v -w 1 example.com 1234' => cmd.call('nc-example-com'),
      # host resource: netcat for TCP reachability check on darwin
      'nc -vz -G 1 example.com 1234' => cmd.call('nc-example-com'),
      # host resource: test-netconnection for reachability check on windows
      'Test-NetConnection -ComputerName microsoft.com -WarningAction SilentlyContinue -RemotePort 1234| Select-Object -Property ComputerName, TcpTestSucceeded, PingSucceeded | ConvertTo-Json' => cmd.call('Test-NetConnection'),
    }
    @backend
  end

  # loads a resource class and instantiates the class with the given arguments
  def load_resource(resource, *args)
    # initialize resource with backend and parameters
    @resource_class = Inspec::Resource.registry[resource]
    @resource = @resource_class.new(backend, resource, *args)
  end

  def self.mock_os(resource, name)
    osinfo = OPERATING_SYSTEMS[name] ||
             fail("Can't find operating system to mock: #{name}")
    resource.inspec.backend.mock_os(osinfo)
  end

  def self.mock_command(resource, cmd, res = {})
    resource.inspec.backend
            .mock_command(cmd, res[:stdout], res[:stderr], res[:exit_status])
  end

  def self.home
    File.join(File.dirname(__FILE__), 'unit')
  end

  def self.profile_path(name)
    dst = name
    dst = "#{home}/mock/profiles/#{name}" unless (Pathname.new name).absolute?
    dst
  end

  def self.load_profile(name, opts = {})
    opts[:test_collector] = Inspec::RunnerMock.new
    opts[:backend] = Inspec::Backend.create(opts)
    Inspec::Profile.for_target(profile_path(name), opts)
  end

  def self.profile_tgz(name)
    path = File.join(home, 'mock', 'profiles', name)
    dst = File.join(Dir.tmpdir, Dir::Tmpname.make_tmpname(name, '.tar.gz'))

    # generate relative paths
    files = Dir.glob("#{path}/**/*")
    relatives = files.map { |e| Pathname.new(e).relative_path_from(Pathname.new(path)).to_s }

    require 'inspec/archive/tar'
    tag = Inspec::Archive::TarArchiveGenerator.new
    tag.archive(path, relatives, dst)

    dst
  end

  def self.profile_zip(name, opts = {})
    path = File.join(home, 'mock', 'profiles', name)
    dst = File.join(Dir.tmpdir, Dir::Tmpname.make_tmpname(name, '.zip'))

    # rubyzip only works relative paths
    files = Dir.glob("#{path}/**/*")
    relatives = files.map { |e| Pathname.new(e).relative_path_from(Pathname.new(path)).to_s }

    require 'inspec/archive/zip'
    zag = Inspec::Archive::ZipArchiveGenerator.new
    zag.archive(path, relatives, dst)

    dst
  end
end

def load_resource(*args)
  m = MockLoader.new(:ubuntu1404)
  m.send('load_resource', *args)
end<|MERGE_RESOLUTION|>--- conflicted
+++ resolved
@@ -153,10 +153,7 @@
       # Test DH parameters, 2048 bit long safe prime, generator 2 for dh_params in PEM format
       'dh_params.dh_pem' => mockfile.call('dh_params.dh_pem'),
       'default.toml' => mockfile.call('default.toml'),
-<<<<<<< HEAD
       '/test/path/to/postgres/pg_hba.conf' => mockfile.call('pg_hba.conf'),
-=======
->>>>>>> cc6f1e90
       '/var/lib/fake_rpmdb' => mockdir.call(true),
       '/var/lib/rpmdb_does_not_exist' => mockdir.call(false),
     }
