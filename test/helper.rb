--- conflicted
+++ resolved
@@ -360,14 +360,6 @@
       "bash -c 'type \"sqlplus\"'" => cmd.call('oracle-cmd'),
       "ef04e5199abee80e662cc0dd1dd3bf3e0aaae9b4498217d241db00b413820911" => cmd.call('oracle-result'),
       # host resource: dig commands,
-<<<<<<< HEAD
-      "dig +short A example.com" => cmd.call('dig-A-example.com'),
-      "dig +short AAAA example.com" => cmd.call('dig-AAAA-example.com'),
-      # authconfig resource
-      "authconfig --test | grep -i \"smartcard for login is\" | awk '{ print $NF }'" => cmd.call('smartcard-login'),
-      "authconfig --test | grep -i 'smartcard removal action' | awk \'{ print $NF }\'" => cmd.call('smartcard-removal-action'),
-      'rpm -qia authconfig' =>cmd.call('rpm-qia-authconfig'),
-=======
       'dig +short A example.com' => cmd.call('dig-A-example.com'),
       'dig +short AAAA example.com' => cmd.call('dig-AAAA-example.com'),
       'systemctl is-active sshd --quiet' => empty.call,
@@ -379,7 +371,10 @@
       '/usr/sbin/service sshd status' => empty.call,
       '/sbin/service sshd status' => empty.call,
       'type "lsof"' => empty.call,
->>>>>>> a60071b9
+      # authconfig resource
+      "authconfig --test | grep -i \"smartcard for login is\" | awk '{ print $NF }'" => cmd.call('smartcard-login'),
+      "authconfig --test | grep -i 'smartcard removal action' | awk \'{ print $NF }\'" => cmd.call('smartcard-removal-action'),
+      'rpm -qia authconfig' =>cmd.call('rpm-qia-authconfig'),
     }
     @backend
   end
