--- conflicted
+++ resolved
@@ -360,13 +360,10 @@
       "bash -c 'type \"sqlplus\"'" => cmd.call('oracle-cmd'),
       "ef04e5199abee80e662cc0dd1dd3bf3e0aaae9b4498217d241db00b413820911" => cmd.call('oracle-result'),
       # host resource: dig commands,
-<<<<<<< HEAD
       "dig +short A example.com" => cmd.call('dig-A-example.com'),
       "dig +short AAAA example.com" => cmd.call('dig-AAAA-example.com'),
       "curl http://localhost:9200/_nodes/" => cmd.call('elasticsearch-config'),
       %{bash -c 'type "curl"'} => cmd.call('bash-c-type-curl'),
-
-=======
       'dig +short A example.com' => cmd.call('dig-A-example.com'),
       'dig +short AAAA example.com' => cmd.call('dig-AAAA-example.com'),
       'systemctl is-active sshd --quiet' => empty.call,
@@ -378,7 +375,6 @@
       '/usr/sbin/service sshd status' => empty.call,
       '/sbin/service sshd status' => empty.call,
       'type "lsof"' => empty.call,
->>>>>>> 37e68d43
     }
     @backend
   end
