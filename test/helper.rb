# encoding: utf-8
# author: Dominik Richter
# author: Christoph Hartmann
require 'simplecov'
SimpleCov.start do
  add_filter '/test/'
  add_group 'Resources', 'lib/resources'
  add_group 'Matchers', 'lib/matchers'
  add_group 'Backends', 'lib/inspec/backend'
end

require 'minitest/autorun'
require 'minitest/spec'
require 'webmock/minitest'
require 'mocha/setup'
require 'fileutils'
require 'pathname'
require 'tempfile'
require 'tmpdir'
require 'zip'

require 'inspec/base_cli'
require 'inspec/version'
require 'inspec/exceptions'
require 'inspec/fetcher'
require 'inspec/source_reader'
require 'inspec/resource'
require 'inspec/backend'
require 'inspec/profile'
require 'inspec/runner'
require 'inspec/runner_mock'
require 'fetchers/mock'

require_relative '../lib/bundles/inspec-compliance'
require_relative '../lib/bundles/inspec-habitat'

require 'train'
CMD = Train.create('local').connection
TMP_CACHE = {}

Inspec::Log.logger = Logger.new(nil)

class MockLoader
  # collects emulation operating systems
  OPERATING_SYSTEMS = {
    arch:       { name: 'arch', family: 'arch', release: nil, arch: nil },
    centos5:    { name: 'centos', family: 'redhat', release: '5.11', arch: 'x86_64' },
    centos6:    { name: 'centos', family: 'redhat', release: '6.6', arch: 'x86_64' },
    centos7:    { name: 'centos', family: 'redhat', release: '7.1.1503', arch: 'x86_64' },
    coreos:     { name: 'coreos', family: 'coreos', release: '1437.0.0', arch: 'x86_64' },
    debian6:    { name: 'debian', family: 'debian', release: '6', arch: 'x86_64' },
    debian7:    { name: 'debian', family: 'debian', release: '7', arch: 'x86_64' },
    debian8:    { name: 'debian', family: 'debian', release: '8', arch: 'x86_64' },
    freebsd9:   { name: 'freebsd', family: 'freebsd', release: '9', arch: 'amd64' },
    freebsd10:  { name: 'freebsd', family: 'freebsd', release: '10', arch: 'amd64' },
    osx104:     { name: 'mac_os_x',family: 'darwin', release: '10.10.4', arch: nil },
    ubuntu1204: { name: 'ubuntu', family: 'debian', release: '12.04', arch: 'x86_64' },
    ubuntu1404: { name: 'ubuntu', family: 'debian', release: '14.04', arch: 'x86_64' },
    ubuntu1504: { name: 'ubuntu', family: 'debian', release: '15.04', arch: 'x86_64' },
    ubuntu1604: { name: 'ubuntu', family: 'debian', release: '16.04', arch: 'x86_64' },
    mint17:     { name: 'linuxmint', family: 'debian', release: '17.3', arch: 'x86_64' },
    mint18:     { name: 'linuxmint', family: 'debian', release: '18', arch: 'x86_64' },
    windows:    { name: 'windows', family: 'windows', release: '6.2.9200', arch: 'x86_64' },
    wrlinux:    { name: 'wrlinux', family: 'redhat', release: '7.0(3)I2(2)', arch: 'x86_64' },
    solaris11:  { name: "solaris", family: 'solaris', release: '11', arch: 'i386'},
    solaris10:  { name: "solaris", family: 'solaris', release: '10', arch: 'i386'},
    hpux:       { name: 'hpux', family: 'hpux', release: 'B.11.31', arch: 'ia64'},
    undefined:  { name: nil, family: nil, release: nil, arch: nil },
  }

  # pass the os identifier to emulate a specific operating system
  def initialize(os = nil)
    # selects operating system
    @os = OPERATING_SYSTEMS[os || :ubuntu1404]
  end

  def backend
    return @backend if defined?(@backend)
    scriptpath = ::File.realpath(::File.dirname(__FILE__))

    # create mock backend
    @backend = Inspec::Backend.create({ backend: :mock, verbose: true })
    mock = @backend.backend

    # set os emulation
    mock.mock_os(@os)

    # create all mock files
    local = Train.create('local').connection
    mockfile = lambda { |x|
      path = ::File.join(scriptpath, '/unit/mock/files', x)
      local.file(path)
    }
    mockdir = lambda { |x|
      md = Object.new

      class << md
        attr_accessor :isdir
      end
      md.isdir = x

      def md.directory?
        isdir
      end
      md
    }

    mock.files = {
      '/proc/net/bonding/bond0' => mockfile.call('bond0'),
      '/etc/ssh/ssh_config' => mockfile.call('ssh_config'),
      '/etc/ssh/sshd_config' => mockfile.call('sshd_config'),
      '/etc/passwd' => mockfile.call('passwd'),
      '/etc/shadow' => mockfile.call('shadow'),
      '/etc/ntp.conf' => mockfile.call('ntp.conf'),
      '/etc/login.defs' => mockfile.call('login.defs'),
      '/etc/security/limits.conf' => mockfile.call('limits.conf'),
      '/etc/inetd.conf' => mockfile.call('inetd.conf'),
      '/etc/group' => mockfile.call('etcgroup'),
      '/etc/grub.conf' => mockfile.call('grub.conf'),
      '/etc/audit/auditd.conf' => mockfile.call('auditd.conf'),
      '/etc/mysql/my.cnf' => mockfile.call('mysql.conf'),
      '/etc/mysql/mysql2.conf' => mockfile.call('mysql2.conf'),
      '/etc/rabbitmq/rabbitmq.config' => mockfile.call('rabbitmq.config'),
      'kitchen.yml' => mockfile.call('kitchen.yml'),
      'example.csv' => mockfile.call('example.csv'),
      'policyfile.lock.json' => mockfile.call('policyfile.lock.json'),
      'nonexistent.json' => mockfile.call('nonexistent.json'),
      '/sys/class/net/br0/bridge' => mockdir.call(true),
      'rootwrap.conf' => mockfile.call('rootwrap.conf'),
      '/etc/apache2/apache2.conf' => mockfile.call('apache2.conf'),
      '/etc/apache2/ports.conf' => mockfile.call('ports.conf'),
      '/etc/httpd/conf/httpd.conf' => mockfile.call('httpd.conf'),
      '/etc/httpd/conf.d/ssl.conf' => mockfile.call('ssl.conf'),
      '/etc/httpd/mods-enabled/status.conf' => mockfile.call('status.conf'),
      '/etc/httpd/conf-enabled/security.conf' => mockfile.call('security.conf'),
      '/etc/apache2/conf-enabled/serve-cgi-bin.conf' => mockfile.call('serve-cgi-bin.conf'),
      '/etc/apache2/conf-enabled/security.conf' => mockfile.call('security.conf'),
      '/etc/nginx/failed.conf' => mockfile.call('nginx_failed.conf'),
      '/etc/nginx/nginx.conf' => mockfile.call('nginx.conf'),
      '/etc/nginx/proxy.conf' => mockfile.call('nginx_proxy.conf'),
      '/etc/nginx/conf/mime.types' => mockfile.call('nginx_mime.types'),
      '/etc/nginx/conf.d/foobar.conf' => mockfile.call('nginx_confd_foobar.conf'),
      '/etc/nginx/conf.d/multiple.conf' => mockfile.call('nginx_confd_multiple.conf'),
      '/etc/xinetd.conf' => mockfile.call('xinetd.conf'),
      '/etc/xinetd.d' => mockfile.call('xinetd.d'),
      '/etc/xinetd.d/chargen-stream' => mockfile.call('xinetd.d_chargen-stream'),
      '/etc/xinetd.d/chargen-dgram' => mockfile.call('xinetd.d_chargen-dgram'),
      '/etc/xinetd.d/echo' => mockfile.call('xinetd.d_echo'),
      '/etc/sysctl.conf' => mockfile.call('sysctl.conf'),
      '/etc/postgresql/9.4/main/postgresql.conf' => mockfile.call('postgresql.conf'),
      # Test certificate/key for x509_certificate using RSA keys in PEM format
      'test_certificate.rsa.crt.pem' => mockfile.call('test_certificate.rsa.crt.pem'),
      'test_certificate.rsa.key.pem' => mockfile.call('test_certificate.rsa.key.pem'),
      'test_ca_public.key.pem' => mockfile.call('test_ca_public.key.pem'),
      # Test DH parameters, 2048 bit long safe prime, generator 2 for dh_params in PEM format
      'dh_params.dh_pem' => mockfile.call('dh_params.dh_pem'),
      'default.toml' => mockfile.call('default.toml'),
      'default.xml' => mockfile.call('default.xml'),
      '/test/path/to/postgres/pg_hba.conf' => mockfile.call('pg_hba.conf'),
      '/etc/postgresql/9.5/main/pg_ident.conf' => mockfile.call('pg_ident.conf'),
      'C:/etc/postgresql/9.5/main/pg_ident.conf' => mockfile.call('pg_ident.conf'),
      '/etc/postgresql/9.5/main' => mockfile.call('9.5.main'),
      '/var/lib/postgresql/9.5/main' => mockfile.call('var.9.5.main'),
      '/etc/hosts' => mockfile.call('hosts'),
      'C:\windows\system32\drivers\etc\hosts' => mockfile.call('hosts'),
      '/etc/fstab' => mockfile.call('fstab'),
      'fstab_no_home' => mockfile.call('fstab_no_home'),
      'fstab_one_mount' => mockfile.call('fstab_one_mount'),
      '/etc/aide.conf' => mockfile.call('aide.conf'),
      '/var/lib/fake_rpmdb' => mockdir.call(true),
      '/var/lib/rpmdb_does_not_exist' => mockdir.call(false),
      '/etc/init/ssh.conf' => mockfile.call('upstart_ssh_enabled.conf'),
      '/etc/hosts.allow' => mockfile.call('hosts.allow'),
      '/etc/hosts.deny' => mockfile.call('hosts.deny'),
    }

    # create all mock commands
    cmd = lambda {|x|
      stdout = ::File.read(::File.join(scriptpath, '/unit/mock/cmd/'+x))
      mock.mock_command('', stdout, '', 0)
    }

    empty = lambda {
      mock.mock_command('', '', '', 0)
    }

    cmd_exit_1 = mock.mock_command('', '', '', 1)

    mock.commands = {
      'ps axo pid,pcpu,pmem,vsz,rss,tty,stat,start,time,user,command' => cmd.call('ps-axo'),
      'ps axo label,pid,pcpu,pmem,vsz,rss,tty,stat,start,time,user:32,command' => cmd.call('ps-axoZ'),
      'Get-Content win_secpol.cfg' => cmd.call('secedit-export'),
      'secedit /export /cfg win_secpol.cfg' => cmd.call('success'),
      'Remove-Item win_secpol.cfg' => cmd.call('success'),
      'env' => cmd.call('env'),
      '${Env:PATH}'  => cmd.call('$env-PATH'),
      # registry key test using winrm 2.0
      'bd15a11a4b07de0224c4d1ab16c49ad78dd6147650c6ef629152c7093a5ac95e' => cmd.call('reg_schedule'),
      'Auditpol /get /subcategory:\'User Account Management\' /r' => cmd.call('auditpol'),
      '/sbin/auditctl -l' => cmd.call('auditctl'),
      '/sbin/auditctl -s' => cmd.call('auditctl-s'),
      'yum -v repolist all'  => cmd.call('yum-repolist-all'),
      'dpkg -s curl' => cmd.call('dpkg-s-curl'),
      'dpkg -s held-package' => cmd.call('dpkg-s-held-package'),
      'rpm -qia curl' => cmd.call('rpm-qia-curl'),
      'rpm -qia --dbpath /var/lib/fake_rpmdb curl' => cmd.call('rpm-qia-curl'),
      'rpm -qia --dbpath /var/lib/rpmdb_does_not_exist curl' => cmd_exit_1,
      'pacman -Qi curl' => cmd.call('pacman-qi-curl'),
      'brew info --json=v1 curl' => cmd.call('brew-info--json-v1-curl'),
      '/usr/local/bin/brew info --json=v1 curl' => cmd.call('brew-info--json-v1-curl'),
      'gem list --local -a -q ^not-installed$' => cmd.call('gem-list-local-a-q-not-installed'),
      'gem list --local -a -q ^rubocop$' => cmd.call('gem-list-local-a-q-rubocop'),
      '/opt/ruby-2.3.1/embedded/bin/gem list --local -a -q ^pry$' => cmd.call('gem-list-local-a-q-pry'),
      '/opt/chef/embedded/bin/gem list --local -a -q ^chef-sugar$' => cmd.call('gem-list-local-a-q-chef-sugar'),
      'c:\opscode\chef\embedded\bin\gem.bat list --local -a -q ^json$' => cmd.call('gem-list-local-a-q-json'),
      '/opt/opscode/embedded/bin/gem list --local -a -q ^knife-backup$' => cmd.call('gem-list-local-a-q-knife-backup'),
      'npm ls -g --json bower' => cmd.call('npm-ls-g--json-bower'),
      'pip show jinja2' => cmd.call('pip-show-jinja2'),
      'pip show django' => cmd.call('pip-show-django'),
      '/test/path/pip show django' => cmd.call('pip-show-non-standard-django'),
      "Get-Package -Name 'Mozilla Firefox' | ConvertTo-Json" => cmd.call('get-package-firefox'),
      "Get-Package -Name 'Ruby 2.1.6-p336-x64' | ConvertTo-Json" => cmd.call('get-package-ruby'),
      "New-Object -Type PSObject | Add-Member -MemberType NoteProperty -Name Service -Value (Get-Service -Name 'dhcp'| Select-Object -Property Name, DisplayName, Status) -PassThru | Add-Member -MemberType NoteProperty -Name WMI -Value (Get-WmiObject -Class Win32_Service | Where-Object {$_.Name -eq 'dhcp' -or $_.DisplayName -eq 'dhcp'} | Select-Object -Property StartMode) -PassThru | ConvertTo-Json" => cmd.call('get-service-dhcp'),
      "Get-WindowsFeature | Where-Object {$_.Name -eq 'dhcp' -or $_.DisplayName -eq 'dhcp'} | Select-Object -Property Name,DisplayName,Description,Installed,InstallState | ConvertTo-Json" => cmd.call('get-windows-feature'),
      'lsmod' => cmd.call('lsmod'),
      '/sbin/sysctl -q -n net.ipv4.conf.all.forwarding' => cmd.call('sbin_sysctl'),
      # ports on windows
      'Get-NetTCPConnection -state Listen | Select-Object -Property State, Caption, Description, LocalAddress, LocalPort, RemoteAddress, RemotePort, DisplayName, Status | ConvertTo-Json' => cmd.call('get-net-tcpconnection'),
      'netstat -anbo | Select-String  -CaseSensitive -pattern "^\s+UDP|\s+LISTENING\s+\d+$" -context 0,1' => cmd.call('netstat-anbo-pipe-select-string-pattern.utf8'),
      # lsof formatted list of ports (should be quite cross platform)
      'lsof -nP -i -FpctPn' => cmd.call('lsof-nP-i-FpctPn'),
      # ports on linux
      %{bash -c 'type "ss"'} => empty.call(), # allow the ss command to exist so the later mock is called
      'netstat -tulpen' => cmd.call('netstat-tulpen'),
      'ss -tulpen' => cmd.call('ss-tulpen'),
      # ports on freebsd
      'sockstat -46l' => cmd.call('sockstat'),
      # packages on windows
      '6785190b3df7291a7622b0b75b0217a9a78bd04690bc978df51ae17ec852a282' => cmd.call('get-item-property-package'),
      # service status upstart on ubuntu
      'initctl status ssh' => cmd.call('initctl-status-ssh'),
      # upstart version on ubuntu
      'initctl --version' => cmd.call('initctl--version'),
      # show ssh service Centos 7
      'systemctl show --all sshd' => cmd.call('systemctl-show-all-sshd'),
      '/path/to/systemctl show --all sshd' => cmd.call('systemctl-show-all-sshd'),
      'systemctl show --all dbus' => cmd.call('systemctl-show-all-dbus'),
      '/path/to/systemctl show --all dbus' => cmd.call('systemctl-show-all-dbus'),
      # services on macos
      'launchctl list' => cmd.call('launchctl-list'),
      # services on freebsd 10
      'service -e' => cmd.call('service-e'),
      'service sendmail onestatus' => cmd.call('service-sendmail-onestatus'),
      # services for system 5 e.g. centos6, debian 6
      'service sshd status' => cmd.call('service-sshd-status'),
      'find /etc/rc*.d /etc/init.d/rc*.d -name S*' => cmd.call('find-etc-rc-d-name-S'),
      'ls -1 /etc/init.d/' => cmd.call('ls-1-etc-init.d'),
      # user information for linux
      'id root' => cmd.call('id-root'),
      'getent passwd root' => cmd.call('getent-passwd-root'),
      'chage -l root' => cmd.call('chage-l-root'),
      # user information for ldap test
      'id jfolmer' => cmd.call('id-jfolmer'),
      'getent passwd jfolmer' => cmd.call('getent-passwd-jfolmer'),
      'chage -l jfolmer' => cmd.call('chage-l-root'),
      # user info for mac
      'id chartmann' => cmd.call('id-chartmann'),
      'dscl -q . -read /Users/chartmann NFSHomeDirectory PrimaryGroupID RecordName UniqueID UserShell' => cmd.call('dscl'),
      # user info for freebsd
      'pw usershow root -7' => cmd.call('pw-usershow-root-7'),
      # user info for windows (winrm 1.6.0, 1.6.1)
      '27c6cda89fa5d196506251c0ed0d20468b378c5689711981dc1e1e683c7b02c1' => cmd.call('adsiusers'),
      # group info for windows
      'd8d5b3e3355650399e23857a526ee100b4e49e5c2404a0a5dbb7d85d7f4de5cc' => cmd.call('adsigroups'),
      # network interface
      'fddd70e8b8510f5fcc0413cfdc41598c55d6922bb2a0a4075e2118633a0bf422' => cmd.call('find-net-interface'),
      'c33821dece09c8b334e03a5bb9daefdf622007f73af4932605e758506584ec3f' => empty.call,
      'Get-NetAdapter | Select-Object -Property Name, InterfaceDescription, Status, State, MacAddress, LinkSpeed, ReceiveLinkSpeed, TransmitLinkSpeed, Virtual | ConvertTo-Json' => cmd.call('Get-NetAdapter'),
      # bridge on linux
      'ls -1 /sys/class/net/br0/brif/' => cmd.call('ls-sys-class-net-br'),
      # bridge on Windows
      'Get-NetAdapterBinding -ComponentID ms_bridge | Get-NetAdapter | Select-Object -Property Name, InterfaceDescription | ConvertTo-Json' => cmd.call('get-netadapter-binding-bridge'),
      # host for Windows
      'Resolve-DnsName –Type A microsoft.com | ConvertTo-Json' => cmd.call('Resolve-DnsName'),
      'Test-NetConnection -ComputerName microsoft.com -WarningAction SilentlyContinue| Select-Object -Property ComputerName, TcpTestSucceeded, PingSucceeded | ConvertTo-Json' => cmd.call('Test-NetConnection'),
      # host for Linux
      'getent ahosts example.com' => cmd.call('getent-ahosts-example.com'),
      'ping -w 1 -c 1 example.com' => cmd.call('ping-example.com'),
      # host for Darwin
      'host -t AAAA example.com' => cmd.call('host-AAAA-example.com'),
      'ping -W 1 -c 1 example.com' => cmd.call('ping-example.com'),
      # apt
      "find /etc/apt/ -name *.list -exec sh -c 'cat {} || echo -n' \\;" => cmd.call('etc-apt'),
      # iptables
      'iptables  -S' => cmd.call('iptables-s'),
      # apache_conf
      "sh -c 'find /etc/apache2/ports.conf -type f -maxdepth 1'" => cmd.call('find-apache2-ports-conf'),
      "sh -c 'find /etc/httpd/conf.d/*.conf -type f -maxdepth 1'" => cmd.call('find-httpd-ssl-conf'),
      "sh -c 'find /etc/httpd/mods-enabled/*.conf -type f -maxdepth 1'" => cmd.call('find-httpd-status-conf'),
      "sh -c 'find /etc/httpd/conf-enabled/*.conf -type l -maxdepth 1'" => cmd.call('find-httpd-conf-enabled-link'),
      "sh -c 'find /etc/apache2/conf-enabled/*.conf -type f -maxdepth 1'" => cmd.call('find-apache2-conf-enabled'),
      "sh -c 'find /etc/apache2/conf-enabled/*.conf -type l -maxdepth 1'" => cmd.call('find-apache2-conf-enabled-link'),
      "sh -c 'find /etc/nginx/nginx.conf'" => cmd.call('find-nginx-conf'),
      "sh -c 'find /etc/nginx/conf/mime.types'" => cmd.call('find-nginx-mime-types'),
      "sh -c 'find /etc/nginx/proxy.conf'" => cmd.call('find-nginx-proxy-conf'),
      "sh -c 'find /etc/nginx/conf.d/*.conf'" => cmd.call('find-nginx-confd-multiple-conf'),
      # mount
      "mount | grep -- ' on /'" => cmd.call("mount"),
      "mount | grep -- ' on /mnt/iso-disk'" => cmd.call("mount-multiple"),
      # solaris 10 package manager
      'pkginfo -l SUNWzfsr' => cmd.call('pkginfo-l-SUNWzfsr'),
      # solaris 11 package manager
      'pkg info system/file-system/zfs' => cmd.call('pkg-info-system-file-system-zfs'),
      # dpkg-query all packages
      "dpkg-query -W -f='${db:Status-Abbrev}  ${Package}  ${Version}\\n'" => cmd.call('dpkg-query-W'),
      # rpm query all packages
      "rpm -qa --queryformat '%{NAME}  %{VERSION}-%{RELEASE}\\n'" => cmd.call('rpm-qa-queryformat'),
      # port netstat on solaris 10 & 11
      'netstat -an -f inet -f inet6' => cmd.call('s11-netstat-an-finet-finet6'),
      # xinetd configuration
      'find /etc/xinetd.d -type f' => cmd.call('find-xinetd.d'),
      # wmi test
      "2979ebeb80a475107d85411f109209a580ccf569071b3dc7acff030b8635c6b9" => cmd.call('get-wmiobject'),
      #user info on hpux
      "logins -x -l root" => cmd.call('logins-x'),
      #packages on hpux
      "swlist -l product | grep vim" => cmd.call('swlist-l-product'),
      # ipv4 ports on hpux
      'netstat -an -f inet' => cmd.call('hpux-netstat-inet'),
      #ipv6 ports on hpux
      'netstat -an -f inet6' => cmd.call('hpux-netstat-inet6'),
      # hostname linux
      'hostname' => cmd.call('hostname'),
      # hostname windows
      '$env:computername' => cmd.call('$env-computername'),
      # windows_hotfix windows
      "Get-WmiObject -class \"win32_quickfixengineering\" -filter \"HotFixID = 'KB4019215'\"" => cmd.call('kb4019215'),
      # windows_hotfix windows doesn't exist
      "Get-WmiObject -class \"win32_quickfixengineering\" -filter \"HotFixID = 'KB9999999'\"" => empty.call(),
      # windows_task doesnt exist
      "schtasks /query /v /fo csv /tn 'does-not-exist' | ConvertFrom-Csv | Select @{N='URI';E={$_.TaskName}},@{N='State';E={$_.Status.ToString()}},'Logon Mode','Last Result','Task To Run','Run As User','Scheduled Task State' | ConvertTo-Json -Compress"  => cmd.call('schtasks-error'),
      # windows_task exist
      "schtasks /query /v /fo csv /tn 'WeLovePizza' | ConvertFrom-Csv | Select @{N='URI';E={$_.TaskName}},@{N='State';E={$_.Status.ToString()}},'Logon Mode','Last Result','Task To Run','Run As User','Scheduled Task State' | ConvertTo-Json -Compress"  => cmd.call('schtasks-success'),
      'modinfo -F version dhcp' => cmd.call('modinfo-f-version-dhcp'),
      # crontab display for root / current user
      'crontab -l' => cmd.call('crontab-root'),
      # crontab display for non-current user
      'crontab -l -u foouser' => cmd.call('crontab-foouser'),
      # crontab display for special time strings
      'crontab -l -u special' => cmd.call('crontab-special'),
      # zfs output for dataset tank/tmp
      '/sbin/zfs get -Hp all tank/tmp' => cmd.call('zfs-get-all-tank-tmp'),
      # zfs output for pool tank
      '/sbin/zpool get -Hp all tank' => cmd.call('zpool-get-all-tank'),
      # docker
      "4f8e24022ea8b7d3b117041ec32e55d9bf08f11f4065c700e7c1dc606c84fd17" => cmd.call('docker-ps-a'),
      "docker version --format '{{ json . }}'"  => cmd.call('docker-version'),
      "docker info --format '{{ json . }}'" => cmd.call('docker-info'),
      "docker inspect 71b5df59442b" => cmd.call('docker-inspec'),
      # docker images
      "83c36bfade9375ae1feb91023cd1f7409b786fd992ad4013bf0f2259d33d6406" => cmd.call('docker-images'),
      # modprobe for kernel_module
      "modprobe --showconfig" => cmd.call('modprobe-config'),
      # get-process cmdlet for processes resource
      '$Proc = Get-Process -IncludeUserName | Where-Object {$_.Path -ne $null } | Select-Object PriorityClass,Id,CPU,PM,VirtualMemorySize,NPM,SessionId,Responding,StartTime,TotalProcessorTime,UserName,Path | ConvertTo-Csv -NoTypeInformation;$Proc.Replace("""","").Replace("`r`n","`n")' => cmd.call('get-process_processes'),
      # host resource: check to see if netcat is installed
      %{bash -c 'type "nc"'} => cmd.call('type-nc'),
      'type "nc"' => cmd.call('type-nc'),
      # host resource: netcat for TCP reachability check on linux
      'echo | nc -v -w 1 example.com 1234' => cmd.call('nc-example-com'),
      # host resource: netcat for TCP reachability check on darwin
      'nc -vz -G 1 example.com 1234' => cmd.call('nc-example-com'),
      # host resource: test-netconnection for reachability check on windows
      'Test-NetConnection -ComputerName microsoft.com -WarningAction SilentlyContinue -RemotePort 1234| Select-Object -Property ComputerName, TcpTestSucceeded, PingSucceeded | ConvertTo-Json' => cmd.call('Test-NetConnection'),
      # postgres tests
      %q(bash -c 'type "psql"') => cmd.call('bash -c type psql'),
      %q(psql --version | awk '{ print $NF }' | awk -F. '{ print $1"."$2 }') => cmd.call('psql-version'),
      # mssql tests
      "bash -c 'type \"sqlcmd\"'" => cmd.call('mssql-sqlcmd'),
      "4b550bb227058ac5851aa0bc946be794ee46489610f17842700136cf8bb5a0e9" => cmd.call('mssql-getdate'),
      "aeb859a4ae4288df230916075c0de28781a2b215f41d64ed1ea9c3fd633140fa" => cmd.call('mssql-result'),
      "5c2bc0f0568d11451d6cf83aff02ee3d47211265b52b6c5d45f8e57290b35082" => cmd.call('mssql-getdate'),
      # oracle
      "bash -c 'type \"sqlplus\"'" => cmd.call('oracle-cmd'),
      "ef04e5199abee80e662cc0dd1dd3bf3e0aaae9b4498217d241db00b413820911" => cmd.call('oracle-result'),
      # nginx mock cmd
      %{nginx -V 2>&1} => cmd.call('nginx-v'),
      %{/usr/sbin/nginx -V 2>&1} => cmd.call('nginx-v'),
      %{bash -c 'type "/usr/sbin/nginx"'} => cmd.call('bash-c-type-nginx'),
      # needed for two differnt inspec.command call formats
      # host resource: dig commands,
      "dig +short A example.com" => cmd.call('dig-A-example.com'),
      "dig +short AAAA example.com" => cmd.call('dig-AAAA-example.com'),
<<<<<<< HEAD
      "curl -H 'Content-Type: application/json' https://0.0.0.0:9200/_nodes/" => cmd.call('elasticsearch-config'),
      "curl -H 'Content-Type: application/json' https://0.0.0.0:9200/_nodes/ -u es_admin:password" => cmd.call('elasticsearch-custom_url'),
      %{bash -c 'type "curl"'} => cmd.call('bash-c-type-curl'),
      'dig +short A example.com' => cmd.call('dig-A-example.com'),
      'dig +short AAAA example.com' => cmd.call('dig-AAAA-example.com'),
=======
      # firewalld resource
      'firewall-cmd --get-zones' => cmd.call('firewall-cmd--get-zones'),
      'firewall-cmd --get-default-zone' => cmd.call('firewall-cmd--get-default-zone'),
      'firewall-cmd --get-active-zones' => cmd.call('firewall-cmd--get-active-zones'),
      'firewall-cmd --state' => cmd.call('firewall-cmd--state'),
      'firewall-cmd --zone=public --query-service=ssh' => cmd.call('firewall-cmd--service-enabled-in-zone'),
      'firewall-cmd --zone=public --query-port=22/udp' => cmd.call('firewall-cmd-has-port-enabled-in-zone'),
      "firewall-cmd --zone=public --query-rich-rule='rule family=ipv4 source address=192.168.0.14 accept'" => cmd.call('firewall-cmd-has-rule-enabled'),
      'firewall-cmd --zone=public --service=ssh --get-ports --permanent' => cmd.call('firewall-cmd-service-ports-enabled-in-zone'),
      'firewall-cmd --zone=public --service=ssh --get-protocols --permanent' => cmd.call('firewall-cmd-service-protocols-enabled-in-zone'),
      'firewall-cmd --zone=public --list-services' => cmd.call('firewall-cmd-services-bound'),
      'firewall-cmd --zone=default --list-services' => cmd.call('firewall-cmd-services-bound'),
      'firewall-cmd --zone=public --list-sources' => cmd.call('firewall-cmd-sources-bound'),
      'firewall-cmd --zone=default --list-sources' => cmd.call('firewall-cmd-sources-bound'),
      'firewall-cmd --zone=public --query-rich-rule=rule family=ipv4 source address=192.168.0.14 accept' => cmd.call('firewall-cmd-has-rule-enabled'),
      "bash -c 'type \"firewall-cmd\"'" => cmd.call('firewall-cmd'),
      'rpm -qia firewalld' => cmd.call('pkg-info-firewalld'),
>>>>>>> 2a1a9c1d
      'systemctl is-active sshd --quiet' => empty.call,
      'systemctl is-enabled sshd --quiet' => empty.call,
      'systemctl is-active dbus --quiet' => empty.call,
      'systemctl is-enabled dbus --quiet' => empty.call,
      '/path/to/systemctl is-active sshd --quiet' => empty.call,
      '/path/to/systemctl is-enabled sshd --quiet' => empty.call,
      '/usr/sbin/service sshd status' => empty.call,
      '/sbin/service sshd status' => empty.call,
      'type "lsof"' => empty.call,
    }
    @backend
  end

  # loads a resource class and instantiates the class with the given arguments
  def load_resource(resource, *args)
    # initialize resource with backend and parameters
    @resource_class = Inspec::Resource.registry[resource]
    @resource = @resource_class.new(backend, resource, *args)
  end

  def self.mock_os(resource, name)
    osinfo = OPERATING_SYSTEMS[name] ||
             fail("Can't find operating system to mock: #{name}")
    resource.inspec.backend.mock_os(osinfo)
  end

  def self.mock_command(resource, cmd, res = {})
    resource.inspec.backend
            .mock_command(cmd, res[:stdout], res[:stderr], res[:exit_status])
  end

  def self.home
    File.join(File.dirname(__FILE__), 'unit')
  end

  def self.profile_path(name)
    dst = name
    dst = "#{home}/mock/profiles/#{name}" unless (Pathname.new name).absolute?
    dst
  end

  def self.load_profile(name, opts = {})
    opts[:test_collector] = Inspec::RunnerMock.new
    opts[:backend] = Inspec::Backend.create(opts)
    Inspec::Profile.for_target(profile_path(name), opts)
  end

  def self.profile_tgz(name)
    path = File.join(home, 'mock', 'profiles', name)
    dst = File.join(Dir.tmpdir, Dir::Tmpname.make_tmpname(name, '.tar.gz'))

    # generate relative paths
    files = Dir.glob("#{path}/**/*")
    relatives = files.map { |e| Pathname.new(e).relative_path_from(Pathname.new(path)).to_s }

    require 'inspec/archive/tar'
    tag = Inspec::Archive::TarArchiveGenerator.new
    tag.archive(path, relatives, dst)

    dst
  end

  def self.profile_zip(name, opts = {})
    path = File.join(home, 'mock', 'profiles', name)
    dst = File.join(Dir.tmpdir, Dir::Tmpname.make_tmpname(name, '.zip'))

    # rubyzip only works relative paths
    files = Dir.glob("#{path}/**/*")
    relatives = files.map { |e| Pathname.new(e).relative_path_from(Pathname.new(path)).to_s }

    require 'inspec/archive/zip'
    zag = Inspec::Archive::ZipArchiveGenerator.new
    zag.archive(path, relatives, dst)

    dst
  end
end

def load_resource(*args)
  m = MockLoader.new(:ubuntu1404)
  m.send('load_resource', *args)
end<|MERGE_RESOLUTION|>--- conflicted
+++ resolved
@@ -391,13 +391,11 @@
       # host resource: dig commands,
       "dig +short A example.com" => cmd.call('dig-A-example.com'),
       "dig +short AAAA example.com" => cmd.call('dig-AAAA-example.com'),
-<<<<<<< HEAD
       "curl -H 'Content-Type: application/json' https://0.0.0.0:9200/_nodes/" => cmd.call('elasticsearch-config'),
       "curl -H 'Content-Type: application/json' https://0.0.0.0:9200/_nodes/ -u es_admin:password" => cmd.call('elasticsearch-custom_url'),
       %{bash -c 'type "curl"'} => cmd.call('bash-c-type-curl'),
       'dig +short A example.com' => cmd.call('dig-A-example.com'),
       'dig +short AAAA example.com' => cmd.call('dig-AAAA-example.com'),
-=======
       # firewalld resource
       'firewall-cmd --get-zones' => cmd.call('firewall-cmd--get-zones'),
       'firewall-cmd --get-default-zone' => cmd.call('firewall-cmd--get-default-zone'),
@@ -415,7 +413,6 @@
       'firewall-cmd --zone=public --query-rich-rule=rule family=ipv4 source address=192.168.0.14 accept' => cmd.call('firewall-cmd-has-rule-enabled'),
       "bash -c 'type \"firewall-cmd\"'" => cmd.call('firewall-cmd'),
       'rpm -qia firewalld' => cmd.call('pkg-info-firewalld'),
->>>>>>> 2a1a9c1d
       'systemctl is-active sshd --quiet' => empty.call,
       'systemctl is-enabled sshd --quiet' => empty.call,
       'systemctl is-active dbus --quiet' => empty.call,
