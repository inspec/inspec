# encoding: utf-8
# author: Dominik Richter
# author: Christoph Hartmann
require 'simplecov'
SimpleCov.start do
  add_filter '/test/'
  add_group 'Resources', 'lib/resources'
  add_group 'Matchers', 'lib/matchers'
  add_group 'Backends', 'lib/inspec/backend'
end

require 'minitest/autorun'
require 'minitest/spec'
require 'webmock/minitest'
require 'mocha/setup'
require 'fileutils'
require 'pathname'
require 'tempfile'
require 'tmpdir'
require 'zip'

require 'inspec/base_cli'
require 'inspec/version'
require 'inspec/exceptions'
require 'inspec/fetcher'
require 'inspec/source_reader'
require 'inspec/resource'
require 'inspec/backend'
require 'inspec/profile'
require 'inspec/runner'
require 'inspec/runner_mock'
require 'fetchers/mock'

require_relative '../lib/bundles/inspec-compliance'
require_relative '../lib/bundles/inspec-habitat'

require 'train'
CMD = Train.create('local').connection
TMP_CACHE = {}

class MockLoader
  # collects emulation operating systems
  OPERATING_SYSTEMS = {
    arch:       { name: 'arch', family: 'arch', release: nil, arch: nil },
    centos5:    { name: 'centos', family: 'redhat', release: '5.11', arch: 'x86_64' },
    centos6:    { name: 'centos', family: 'redhat', release: '6.6', arch: 'x86_64' },
    centos7:    { name: 'centos', family: 'redhat', release: '7.1.1503', arch: 'x86_64' },
    debian6:    { name: 'debian', family: 'debian', release: '6', arch: 'x86_64' },
    debian7:    { name: 'debian', family: 'debian', release: '7', arch: 'x86_64' },
    debian8:    { name: 'debian', family: 'debian', release: '8', arch: 'x86_64' },
    freebsd9:   { name: 'freebsd', family: 'freebsd', release: '9', arch: 'amd64' },
    freebsd10:  { name: 'freebsd', family: 'freebsd', release: '10', arch: 'amd64' },
    osx104:     { name: 'mac_os_x',family: 'darwin', release: '10.10.4', arch: nil },
    ubuntu1204: { name: 'ubuntu', family: 'debian', release: '12.04', arch: 'x86_64' },
    ubuntu1404: { name: 'ubuntu', family: 'debian', release: '14.04', arch: 'x86_64' },
    ubuntu1504: { name: 'ubuntu', family: 'debian', release: '15.04', arch: 'x86_64' },
    ubuntu1604: { name: 'ubuntu', family: 'debian', release: '16.04', arch: 'x86_64' },
    mint17:     { name: 'linuxmint', family: 'debian', release: '17.3', arch: 'x86_64' },
    mint18:     { name: 'linuxmint', family: 'debian', release: '18', arch: 'x86_64' },
    windows:    { name: 'windows', family: 'windows', release: '6.2.9200', arch: 'x86_64' },
    wrlinux:    { name: 'wrlinux', family: 'redhat', release: '7.0(3)I2(2)', arch: 'x86_64' },
    solaris11:  { name: "solaris", family: 'solaris', release: '11', arch: 'i386'},
    solaris10:  { name: "solaris", family: 'solaris', release: '10', arch: 'i386'},
    hpux:       { name: 'hpux', family: 'hpux', release: 'B.11.31', arch: 'ia64'},
    undefined:  { name: nil, family: nil, release: nil, arch: nil },
  }

  # pass the os identifier to emulate a specific operating system
  def initialize(os = nil)
    # selects operating system
    @os = OPERATING_SYSTEMS[os || :ubuntu1404]
  end

  def backend
    return @backend if defined?(@backend)
    scriptpath = ::File.realpath(::File.dirname(__FILE__))

    # create mock backend
    @backend = Inspec::Backend.create({ backend: :mock, verbose: true })
    mock = @backend.backend

    # set os emulation
    mock.mock_os(@os)

    # create all mock files
    local = Train.create('local').connection
    mockfile = lambda { |x|
      path = ::File.join(scriptpath, '/unit/mock/files', x)
      local.file(path)
    }
    mockdir = lambda { |x|
      md = Object.new

      class << md
        attr_accessor :isdir
      end
      md.isdir = x

      def md.directory?
        isdir
      end
      md
    }

    mock.files = {
      '/proc/net/bonding/bond0' => mockfile.call('bond0'),
      '/etc/ssh/ssh_config' => mockfile.call('ssh_config'),
      '/etc/ssh/sshd_config' => mockfile.call('sshd_config'),
      '/etc/passwd' => mockfile.call('passwd'),
      '/etc/shadow' => mockfile.call('shadow'),
      '/etc/ntp.conf' => mockfile.call('ntp.conf'),
      '/etc/login.defs' => mockfile.call('login.defs'),
      '/etc/security/limits.conf' => mockfile.call('limits.conf'),
      '/etc/inetd.conf' => mockfile.call('inetd.conf'),
      '/etc/group' => mockfile.call('etcgroup'),
      '/etc/grub.conf' => mockfile.call('grub.conf'),
      '/etc/audit/auditd.conf' => mockfile.call('auditd.conf'),
      '/etc/mysql/my.cnf' => mockfile.call('mysql.conf'),
      '/etc/mysql/mysql2.conf' => mockfile.call('mysql2.conf'),
      '/etc/rabbitmq/rabbitmq.config' => mockfile.call('rabbitmq.config'),
      'kitchen.yml' => mockfile.call('kitchen.yml'),
      'example.csv' => mockfile.call('example.csv'),
      'policyfile.lock.json' => mockfile.call('policyfile.lock.json'),
      'nonexistent.json' => mockfile.call('nonexistent.json'),
      '/sys/class/net/br0/bridge' => mockdir.call(true),
      'rootwrap.conf' => mockfile.call('rootwrap.conf'),
      '/etc/apache2/apache2.conf' => mockfile.call('apache2.conf'),
      '/etc/apache2/ports.conf' => mockfile.call('ports.conf'),
      '/etc/httpd/conf/httpd.conf' => mockfile.call('httpd.conf'),
      '/etc/httpd/conf.d/ssl.conf' => mockfile.call('ssl.conf'),
      '/etc/httpd/mods-enabled/status.conf' => mockfile.call('status.conf'),
      '/etc/httpd/conf-enabled/security.conf' => mockfile.call('security.conf'),
      '/etc/apache2/conf-enabled/serve-cgi-bin.conf' => mockfile.call('serve-cgi-bin.conf'),
      '/etc/apache2/conf-enabled/security.conf' => mockfile.call('security.conf'),
      '/etc/xinetd.conf' => mockfile.call('xinetd.conf'),
      '/etc/xinetd.d' => mockfile.call('xinetd.d'),
      '/etc/xinetd.d/chargen-stream' => mockfile.call('xinetd.d_chargen-stream'),
      '/etc/xinetd.d/chargen-dgram' => mockfile.call('xinetd.d_chargen-dgram'),
      '/etc/xinetd.d/echo' => mockfile.call('xinetd.d_echo'),
      '/etc/sysctl.conf' => mockfile.call('sysctl.conf'),
      '/etc/postgresql/9.4/main/postgresql.conf' => mockfile.call('postgresql.conf'),
      # Test certificate/key for x509_certificate using RSA keys in PEM format
      'test_certificate.rsa.crt.pem' => mockfile.call('test_certificate.rsa.crt.pem'),
      'test_certificate.rsa.key.pem' => mockfile.call('test_certificate.rsa.key.pem'),
      'test_ca_public.key.pem' => mockfile.call('test_ca_public.key.pem'),
      # Test DH parameters, 2048 bit long safe prime, generator 2 for dh_params in PEM format
      'dh_params.dh_pem' => mockfile.call('dh_params.dh_pem'),
    }

    # create all mock commands
    cmd = lambda {|x|
      stdout = ::File.read(::File.join(scriptpath, '/unit/mock/cmd/'+x))
      mock.mock_command('', stdout, '', 0)
    }

    empty = lambda {
      mock.mock_command('', '', '', 0)
    }

    mock.commands = {
      'ps axo pid,pcpu,pmem,vsz,rss,tty,stat,start,time,user,command' => cmd.call('ps-axo'),
      'ps axo label,pid,pcpu,pmem,vsz,rss,tty,stat,start,time,user:32,command' => cmd.call('ps-axoZ'),
      'Get-Content win_secpol.cfg' => cmd.call('secedit-export'),
      'secedit /export /cfg win_secpol.cfg' => cmd.call('success'),
      'Remove-Item win_secpol.cfg' => cmd.call('success'),
      'env' => cmd.call('env'),
      '${Env:PATH}'  => cmd.call('$env-PATH'),
      # registry key test using winrm 2.0
      'bd15a11a4b07de0224c4d1ab16c49ad78dd6147650c6ef629152c7093a5ac95e' => cmd.call('reg_schedule'),
      'Auditpol /get /subcategory:\'User Account Management\' /r' => cmd.call('auditpol'),
      '/sbin/auditctl -l' => cmd.call('auditctl'),
      '/sbin/auditctl -s' => cmd.call('auditctl-s'),
      'yum -v repolist all'  => cmd.call('yum-repolist-all'),
      'dpkg -s curl' => cmd.call('dpkg-s-curl'),
      'rpm -qia curl' => cmd.call('rpm-qia-curl'),
      'pacman -Qi curl' => cmd.call('pacman-qi-curl'),
      'brew info --json=v1 curl' => cmd.call('brew-info--json-v1-curl'),
      'gem list --local -a -q ^not-installed$' => cmd.call('gem-list-local-a-q-not-installed'),
      'gem list --local -a -q ^rubocop$' => cmd.call('gem-list-local-a-q-rubocop'),
      '/opt/ruby-2.3.1/embedded/bin/gem list --local -a -q ^pry$' => cmd.call('gem-list-local-a-q-pry'),
      '/opt/chef/embedded/bin/gem list --local -a -q ^chef-sugar$' => cmd.call('gem-list-local-a-q-chef-sugar'),
      'c:\opscode\chef\embedded\bin\gem.bat list --local -a -q ^json$' => cmd.call('gem-list-local-a-q-json'),
      '/opt/opscode/embedded/bin/gem list --local -a -q ^knife-backup$' => cmd.call('gem-list-local-a-q-knife-backup'),
      'npm ls -g --json bower' => cmd.call('npm-ls-g--json-bower'),
      'pip show jinja2' => cmd.call('pip-show-jinja2'),
      "Get-Package -Name 'Mozilla Firefox' | ConvertTo-Json" => cmd.call('get-package-firefox'),
      "Get-Package -Name 'Ruby 2.1.6-p336-x64' | ConvertTo-Json" => cmd.call('get-package-ruby'),
      "New-Object -Type PSObject | Add-Member -MemberType NoteProperty -Name Service -Value (Get-Service -Name 'dhcp'| Select-Object -Property Name, DisplayName, Status) -PassThru | Add-Member -MemberType NoteProperty -Name WMI -Value (Get-WmiObject -Class Win32_Service | Where-Object {$_.Name -eq 'dhcp' -or $_.DisplayName -eq 'dhcp'} | Select-Object -Property StartMode) -PassThru | ConvertTo-Json" => cmd.call('get-service-dhcp'),
      "Get-WindowsFeature | Where-Object {$_.Name -eq 'dhcp' -or $_.DisplayName -eq 'dhcp'} | Select-Object -Property Name,DisplayName,Description,Installed,InstallState | ConvertTo-Json" => cmd.call('get-windows-feature'),
      'lsmod' => cmd.call('lsmod'),
      '/sbin/sysctl -q -n net.ipv4.conf.all.forwarding' => cmd.call('sbin_sysctl'),
      # ports on windows
      'Get-NetTCPConnection -state Listen | Select-Object -Property State, Caption, Description, LocalAddress, LocalPort, RemoteAddress, RemotePort, DisplayName, Status | ConvertTo-Json' => cmd.call('get-net-tcpconnection'),
      'netstat -anbo | Select-String  -CaseSensitive -pattern "^\s+UDP|\s+LISTENING\s+\d+$" -context 0,1' => cmd.call('netstat-anbo-pipe-select-string-pattern.utf8'),
      # lsof formatted list of ports (should be quite cross platform)
      'lsof -nP -i -FpctPn' => cmd.call('lsof-nP-i-FpctPn'),
      # ports on linux
      'netstat -tulpen' => cmd.call('netstat-tulpen'),
      # ports on freebsd
      'sockstat -46l' => cmd.call('sockstat'),
      # packages on windows
      '6785190b3df7291a7622b0b75b0217a9a78bd04690bc978df51ae17ec852a282' => cmd.call('get-item-property-package'),
      # service status upstart on ubuntu
      'initctl status ssh' => cmd.call('initctl-status-ssh'),
      # service config for upstart on ubuntu
      'initctl show-config ssh' => cmd.call('initctl-show-config-ssh'),
      # upstart version on ubuntu
      'initctl --version' => cmd.call('initctl--version'),
      # show ssh service Centos 7
      'systemctl show --all sshd' => cmd.call('systemctl-show-all-sshd'),
      '/path/to/systemctl show --all sshd' => cmd.call('systemctl-show-all-sshd'),
      'systemctl show --all dbus' => cmd.call('systemctl-show-all-dbus'),
      '/path/to/systemctl show --all dbus' => cmd.call('systemctl-show-all-dbus'),
      # services on macos
      'launchctl list' => cmd.call('launchctl-list'),
      # services on freebsd 10
      'service -e' => cmd.call('service-e'),
      'service sendmail onestatus' => cmd.call('service-sendmail-onestatus'),
      # services for system 5 e.g. centos6, debian 6
      'service sshd status' => cmd.call('service-sshd-status'),
      'find /etc/rc*.d /etc/init.d/rc*.d -name S*' => cmd.call('find-etc-rc-d-name-S'),
      'ls -1 /etc/init.d/' => cmd.call('ls-1-etc-init.d'),
      # user information for linux
      'id root' => cmd.call('id-root'),
      'getent passwd root' => cmd.call('getent-passwd-root'),
      'chage -l root' => cmd.call('chage-l-root'),
      # user information for ldap test
      'id jfolmer' => cmd.call('id-jfolmer'),
      'getent passwd jfolmer' => cmd.call('getent-passwd-jfolmer'),
      'chage -l jfolmer' => cmd.call('chage-l-root'),
      # user info for mac
      'id chartmann' => cmd.call('id-chartmann'),
      'dscl -q . -read /Users/chartmann NFSHomeDirectory PrimaryGroupID RecordName UniqueID UserShell' => cmd.call('dscl'),
      # user info for freebsd
      'pw usershow root -7' => cmd.call('pw-usershow-root-7'),
      # user info for windows (winrm 1.6.0, 1.6.1)
      '27c6cda89fa5d196506251c0ed0d20468b378c5689711981dc1e1e683c7b02c1' => cmd.call('adsiusers'),
      # group info for windows
      'd8d5b3e3355650399e23857a526ee100b4e49e5c2404a0a5dbb7d85d7f4de5cc' => cmd.call('adsigroups'),
      # network interface
      'fddd70e8b8510f5fcc0413cfdc41598c55d6922bb2a0a4075e2118633a0bf422' => cmd.call('find-net-interface'),
      'c33821dece09c8b334e03a5bb9daefdf622007f73af4932605e758506584ec3f' => empty.call,
      'Get-NetAdapter | Select-Object -Property Name, InterfaceDescription, Status, State, MacAddress, LinkSpeed, ReceiveLinkSpeed, TransmitLinkSpeed, Virtual | ConvertTo-Json' => cmd.call('Get-NetAdapter'),
      # bridge on linux
      'ls -1 /sys/class/net/br0/brif/' => cmd.call('ls-sys-class-net-br'),
      # bridge on Windows
      'Get-NetAdapterBinding -ComponentID ms_bridge | Get-NetAdapter | Select-Object -Property Name, InterfaceDescription | ConvertTo-Json' => cmd.call('get-netadapter-binding-bridge'),
      # host for Windows
      'Resolve-DnsName –Type A microsoft.com | ConvertTo-Json' => cmd.call('Resolve-DnsName'),
      'Test-NetConnection -ComputerName microsoft.com | Select-Object -Property ComputerName, PingSucceeded | ConvertTo-Json' => cmd.call('Test-NetConnection'),
      # host for Linux
      'getent hosts example.com' => cmd.call('getent-hosts-example.com'),
      'ping -w 1 -c 1 example.com' => cmd.call('ping-example.com'),
      # host for Darwin
      'host -t AAAA example.com' => cmd.call('host-AAAA-example.com'),
      'ping -W 1 -c 1 example.com' => cmd.call('ping-example.com'),
      # apt
      "find /etc/apt/ -name *.list -exec sh -c 'cat {} || echo -n' \\;" => cmd.call('etc-apt'),
      # iptables
      'iptables  -S' => cmd.call('iptables-s'),
      # apache_conf
      'find /etc/apache2/ports.conf -type f -maxdepth 1' => cmd.call('find-apache2-ports-conf'),
      'find /etc/httpd/conf.d/*.conf -type f -maxdepth 1' => cmd.call('find-httpd-ssl-conf'),
      'find /etc/httpd/mods-enabled/*.conf -type f -maxdepth 1' => cmd.call('find-httpd-status-conf'),
      'find /etc/httpd/conf-enabled/*.conf -type l -maxdepth 1' => cmd.call('find-httpd-conf-enabled-link'),
      'find /etc/apache2/conf-enabled/*.conf -type f -maxdepth 1' => cmd.call('find-apache2-conf-enabled'),
      'find /etc/apache2/conf-enabled/*.conf -type l -maxdepth 1' => cmd.call('find-apache2-conf-enabled-link'),
      # mount
      "mount | grep -- ' on /'" => cmd.call("mount"),
      "mount | grep -- ' on /mnt/iso-disk'" => cmd.call("mount-multiple"),
      # solaris 10 package manager
      'pkginfo -l SUNWzfsr' => cmd.call('pkginfo-l-SUNWzfsr'),
      # solaris 11 package manager
      'pkg info system/file-system/zfs' => cmd.call('pkg-info-system-file-system-zfs'),
      # dpkg-query all packages
      "dpkg-query -W -f='${db:Status-Abbrev}  ${Package}  ${Version}\\n'" => cmd.call('dpkg-query-W'),
      # rpm query all packages
      "rpm -qa --queryformat '%{NAME}  %{VERSION}-%{RELEASE}\\n'" => cmd.call('rpm-qa-queryformat'),
      # port netstat on solaris 10 & 11
      'netstat -an -f inet -f inet6' => cmd.call('s11-netstat-an-finet-finet6'),
      # xinetd configuration
      'find /etc/xinetd.d -type f' => cmd.call('find-xinetd.d'),
      # wmi test
      "2979ebeb80a475107d85411f109209a580ccf569071b3dc7acff030b8635c6b9" => cmd.call('get-wmiobject'),
      #user info on hpux
      "logins -x -l root" => cmd.call('logins-x'),
      #packages on hpux
      "swlist -l product | grep vim" => cmd.call('swlist-l-product'),
      # ipv4 ports on hpux
      'netstat -an -f inet' => cmd.call('hpux-netstat-inet'),
      #ipv6 ports on hpux
      'netstat -an -f inet6' => cmd.call('hpux-netstat-inet6'),
      # hostname linux
      'hostname' => cmd.call('hostname'),
      # hostname windows
      '$env:computername' => cmd.call('$env-computername'),
      # windows_task doesnt exist
      "schtasks /query /v /fo csv /tn 'does-not-exist' | ConvertFrom-Csv | Select @{N='URI';E={$_.TaskName}},@{N='State';E={$_.Status.ToString()}},'Logon Mode','Last Result','Task To Run','Run As User','Scheduled Task State' | ConvertTo-Json -Compress"  => cmd.call('schtasks-error'),
      # windows_task exist
      "schtasks /query /v /fo csv /tn 'WeLovePizza' | ConvertFrom-Csv | Select @{N='URI';E={$_.TaskName}},@{N='State';E={$_.Status.ToString()}},'Logon Mode','Last Result','Task To Run','Run As User','Scheduled Task State' | ConvertTo-Json -Compress"  => cmd.call('schtasks-success'),
      'modinfo -F version dhcp' => cmd.call('modinfo-f-version-dhcp'),
      # crontab display for root / current user
      'crontab -l' => cmd.call('crontab-root'),
      # crontab display for non-current user
      'crontab -l -u foouser' => cmd.call('crontab-foouser'),
<<<<<<< HEAD
      # crontab display for special time strings
      'crontab -l -u special' => cmd.call('crontab-special'),
  	  # zfs output for dataset tank/tmp
  	  '/sbin/zfs get -Hp all tank/tmp' => cmd.call('zfs-get-all-tank-tmp'),
  	  # zfs output for pool tank
  	  '/sbin/zpool get -Hp all tank' => cmd.call('zpool-get-all-tank'),
=======
      # zfs output for dataset tank/tmp
      '/sbin/zfs get -Hp all tank/tmp' => cmd.call('zfs-get-all-tank-tmp'),
      # zfs output for pool tank
      '/sbin/zpool get -Hp all tank' => cmd.call('zpool-get-all-tank'),
>>>>>>> ff4e65ca
      # docker
      "docker ps -a --no-trunc --format '{{ json . }}'" => cmd.call('docker-ps-a'),
      "docker version --format '{{ json . }}'"  => cmd.call('docker-version'),
      "docker info --format '{{ json . }}'" => cmd.call('docker-info'),
      "docker inspect 71b5df59442b" => cmd.call('docker-inspec'),
      # docker images
      "83c36bfade9375ae1feb91023cd1f7409b786fd992ad4013bf0f2259d33d6406" => cmd.call('docker-images'),
      # get-process cmdlet for processes resource
      '$Proc = Get-Process -IncludeUserName | Where-Object {$_.Path -ne $null } | Select-Object PriorityClass,Id,CPU,PM,VirtualMemorySize,NPM,SessionId,Responding,StartTime,TotalProcessorTime,UserName,Path | ConvertTo-Csv -NoTypeInformation;$Proc.Replace("""","").Replace("`r`n","`n")' => cmd.call('get-process_processes')
    }
    @backend
  end

  # loads a resource class and instantiates the class with the given arguments
  def load_resource(resource, *args)
    # initialize resource with backend and parameters
    @resource_class = Inspec::Resource.registry[resource]
    @resource = @resource_class.new(backend, resource, *args)
  end

  def self.mock_os(resource, name)
    osinfo = OPERATING_SYSTEMS[name] ||
             fail("Can't find operating system to mock: #{name}")
    resource.inspec.backend.mock_os(osinfo)
  end

  def self.mock_command(resource, cmd, res = {})
    resource.inspec.backend
            .mock_command(cmd, res[:stdout], res[:stderr], res[:exit_status])
  end

  def self.home
    File.join(File.dirname(__FILE__), 'unit')
  end

  def self.profile_path(name)
    dst = name
    dst = "#{home}/mock/profiles/#{name}" unless (Pathname.new name).absolute?
    dst
  end

  def self.load_profile(name, opts = {})
    opts[:test_collector] = Inspec::RunnerMock.new
    opts[:backend] = Inspec::Backend.create(opts)
    Inspec::Profile.for_target(profile_path(name), opts)
  end

  def self.profile_tgz(name)
    path = File.join(home, 'mock', 'profiles', name)
    dst = File.join(Dir.tmpdir, Dir::Tmpname.make_tmpname(name, '.tar.gz'))

    # generate relative paths
    files = Dir.glob("#{path}/**/*")
    relatives = files.map { |e| Pathname.new(e).relative_path_from(Pathname.new(path)).to_s }

    require 'inspec/archive/tar'
    tag = Inspec::Archive::TarArchiveGenerator.new
    tag.archive(path, relatives, dst)

    dst
  end

  def self.profile_zip(name, opts = {})
    path = File.join(home, 'mock', 'profiles', name)
    dst = File.join(Dir.tmpdir, Dir::Tmpname.make_tmpname(name, '.zip'))

    # rubyzip only works relative paths
    files = Dir.glob("#{path}/**/*")
    relatives = files.map { |e| Pathname.new(e).relative_path_from(Pathname.new(path)).to_s }

    require 'inspec/archive/zip'
    zag = Inspec::Archive::ZipArchiveGenerator.new
    zag.archive(path, relatives, dst)

    dst
  end
end

def load_resource(*args)
  m = MockLoader.new(:ubuntu1404)
  m.send('load_resource', *args)
end<|MERGE_RESOLUTION|>--- conflicted
+++ resolved
@@ -303,19 +303,12 @@
       'crontab -l' => cmd.call('crontab-root'),
       # crontab display for non-current user
       'crontab -l -u foouser' => cmd.call('crontab-foouser'),
-<<<<<<< HEAD
       # crontab display for special time strings
       'crontab -l -u special' => cmd.call('crontab-special'),
-  	  # zfs output for dataset tank/tmp
-  	  '/sbin/zfs get -Hp all tank/tmp' => cmd.call('zfs-get-all-tank-tmp'),
-  	  # zfs output for pool tank
-  	  '/sbin/zpool get -Hp all tank' => cmd.call('zpool-get-all-tank'),
-=======
       # zfs output for dataset tank/tmp
       '/sbin/zfs get -Hp all tank/tmp' => cmd.call('zfs-get-all-tank-tmp'),
       # zfs output for pool tank
       '/sbin/zpool get -Hp all tank' => cmd.call('zpool-get-all-tank'),
->>>>>>> ff4e65ca
       # docker
       "docker ps -a --no-trunc --format '{{ json . }}'" => cmd.call('docker-ps-a'),
       "docker version --format '{{ json . }}'"  => cmd.call('docker-version'),
