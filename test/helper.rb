--- conflicted
+++ resolved
@@ -359,7 +359,6 @@
       "bash -c 'type \"sqlplus\"'" => cmd.call('oracle-cmd'),
       "ef04e5199abee80e662cc0dd1dd3bf3e0aaae9b4498217d241db00b413820911" => cmd.call('oracle-result'),
       # host resource: dig commands,
-<<<<<<< HEAD
       "dig +short A example.com" => cmd.call('dig-A-example.com'),
       "dig +short AAAA example.com" => cmd.call('dig-AAAA-example.com'),
       # firewalld resource
@@ -376,7 +375,6 @@
       'firewall-cmd --zone=public --list-sources' => cmd.call('firewall-cmd-sources-bound'),
       'firewall-cmd --zone=public --query-rich-rule=rule family=ipv4 source address=192.168.0.14 accept' => cmd.call('firewall-cmd-has-rule-enabled'),
       'rpm -qia firewalld' => cmd.call('pkg-info-firewalld'),
-=======
       'dig +short A example.com' => cmd.call('dig-A-example.com'),
       'dig +short AAAA example.com' => cmd.call('dig-AAAA-example.com'),
       'systemctl is-active sshd --quiet' => empty.call,
@@ -388,7 +386,6 @@
       '/usr/sbin/service sshd status' => empty.call,
       '/sbin/service sshd status' => empty.call,
       'type "lsof"' => empty.call,
->>>>>>> e6f89664
     }
     @backend
   end
