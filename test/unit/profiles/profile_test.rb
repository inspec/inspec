require "helper"
require "inspec/profile_context"
require "inspec/runner_mock"
require "inspec/resource"
require "inspec/resources/command"
require "inspec/profile"

describe Inspec::Profile do
  let(:logger) { Minitest::Mock.new }
  let(:home) { MockLoader.home }

  describe "with an empty profile" do
    let(:profile) { MockLoader.load_profile("empty-metadata") }

    it "has a default name containing the original target" do
      _(profile.params[:name]).must_match(/tests from .*empty-metadata/)
    end

    it "has no controls" do
      _(profile.params[:controls]).must_be_empty
    end
  end

  describe "with simple metadata in profile" do
    let(:profile_id) { "simple-metadata" }
    let(:profile) { MockLoader.load_profile(profile_id) }

    it "has metadata" do
      _(profile.params[:name]).must_equal "yumyum profile"
    end

    it "has no controls" do
      _(profile.params[:controls]).must_be_empty
    end

    it "can overwrite the profile ID" do
      testid = rand.to_s
      res = MockLoader.load_profile(profile_id, id: testid)
      _(res.params[:name]).must_equal testid
    end
  end

  describe "SHA256 sums" do
    it "works on an empty profile" do
      _(MockLoader.load_profile("empty-metadata").sha256).must_match(/\h{64}/)
    end

    it "works on a complete profile" do
      _(MockLoader.load_profile("complete-profile").sha256).must_match(/\h{64}/)
    end
  end

  describe "code info" do
    let(:profile_id) { "complete-profile" }

    let(:code) { "control 'test01' do\n  impact 0.5\n  title 'Catchy title'\n  desc 'example.com should always exist.'\n  describe host('example.com') do\n    it { should be_resolvable }\n  end\nend\n" }

    let(:loc) { { ref: "controls/host_spec.rb", line: 5 } }

    it "gets code from an uncompressed profile" do
      info = MockLoader.load_profile(profile_id).info
      _(info[:controls][0][:code]).must_equal code
      loc[:ref] = File.join(MockLoader.profile_path(profile_id), loc[:ref])
      _(info[:controls][0][:source_location]).must_equal loc
    end

    it "gets code on zip profiles" do
      path = MockLoader.profile_zip(profile_id)
      info = MockLoader.load_profile(path).info
      _(info[:controls][0][:code]).must_equal code
      _(info[:controls][0][:source_location]).must_equal loc
    end

    it "gets code on tgz profiles" do
      path = MockLoader.profile_tgz(profile_id)
      info = MockLoader.load_profile(path).info
      _(info[:controls][0][:code]).must_equal code
      _(info[:controls][0][:source_location]).must_equal loc
    end
  end

  describe "code info_from_parse" do
<<<<<<< HEAD
=======
    let(:profile_id) { "complete-profile" }

    let(:code) { "control 'test01' do\n  impact 0.5\n  title 'Catchy title'\n  desc 'example.com should always exist.'\n  describe host('example.com') do\n    it { should be_resolvable }\n  end\nend" }

    let(:loc) { { ref: "controls/host_spec.rb", line: 5 } }

>>>>>>> 862cf7e0
    it "gets code from an uncompressed profile" do
      info = MockLoader.load_profile(profile_id).info_from_parse
      _(info[:controls][0][:code]).must_equal code
      loc[:ref] = File.join(MockLoader.profile_path(profile_id), loc[:ref])
      _(info[:controls][0][:source_location]).must_equal loc
    end

    it "gets code on zip profiles" do
      path = MockLoader.profile_zip(profile_id)
      info = MockLoader.load_profile(path).info_from_parse
      _(info[:controls][0][:code]).must_equal code
      _(info[:controls][0][:source_location]).must_equal loc
    end

    it "gets code on tgz profiles" do
      path = MockLoader.profile_tgz(profile_id)
      info = MockLoader.load_profile(path).info_from_parse
      _(info[:controls][0][:code]).must_equal code
      _(info[:controls][0][:source_location]).must_equal loc
    end
  end

  describe "code info with supports override" do
    let(:profile_id) { "skippy-profile-os" }

    it "overrides os-name and os-family" do
      path = MockLoader.profile_zip(profile_id)
      info = MockLoader.load_profile(path).info
      _(info[:supports][0][:"platform-family"]).must_equal "definitely_not_supported"
      _(info[:supports][1][:"platform-name"]).must_equal "definitely_also_not_supported"
    end
  end

  describe "skips loading on unsupported platform" do
    let(:profile_id) { "windows-only" }

    it "loads our profile but skips loading controls" do
      skip "Mock loader always supports all platforms - bad test, ref #3750 "
      info = MockLoader.load_profile(profile_id).info
      _(info[:controls]).must_be_empty
    end
  end

  describe "when checking" do
    describe "an empty profile" do
      let(:profile_id) { "empty-metadata" }

      it "prints loads of warnings" do
        logger.expect :info, nil, ["Checking profile in #{home}/test/fixtures/profiles/#{profile_id}"]
        logger.expect :error, nil, ["Missing profile version in inspec.yml"]
        logger.expect :warn, nil, ["Missing profile summary in inspec.yml"]
        logger.expect :warn, nil, ["Missing profile maintainer in inspec.yml"]
        logger.expect :warn, nil, ["Missing profile copyright in inspec.yml"]
        logger.expect :warn, nil, ["Missing profile license in inspec.yml"]
        logger.expect :warn, nil, ["No controls or tests were defined."]

        result = MockLoader.load_profile(profile_id, { logger: logger }).check
        # verify logger output
        logger.verify

        # verify hash result
        _(result[:summary][:valid]).must_equal false
        _(result[:summary][:location]).must_equal "#{home}/test/fixtures/profiles/#{profile_id}"
        _(result[:summary][:profile]).must_match(/tests from .*empty-metadata/)
        _(result[:summary][:controls]).must_equal 0
        _(result[:errors].length).must_equal 1
        _(result[:warnings].length).must_equal 5
        _(result[:offenses]).must_be_empty
      end
    end

    describe "a complete metadata profile" do
      let(:profile_id) { "complete-metadata" }
      let(:profile) { MockLoader.load_profile(profile_id, { logger: logger }) }

      it "prints ok messages" do
        logger.expect :info, nil, ["Checking profile in #{home}/test/fixtures/profiles/#{profile_id}"]
        logger.expect :info, nil, ["Metadata OK."]
        logger.expect :warn, nil, ["No controls or tests were defined."]

        result = profile.check

        # verify logger output
        logger.verify

        # verify hash result
        _(result[:summary][:valid]).must_equal true
        _(result[:summary][:location]).must_equal "#{home}/test/fixtures/profiles/#{profile_id}"
        _(result[:summary][:profile]).must_equal "name"
        _(result[:summary][:controls]).must_equal 0
        _(result[:errors]).must_be_empty
        _(result[:warnings].length).must_equal 1
        _(result[:offenses]).must_be_empty
      end
    end

    describe "a complete metadata profile with controls" do
      let(:profile_id) { "complete-profile" }

      it "prints ok messages and counts the controls" do
        logger.expect :info, nil, ["Checking profile in #{home}/test/fixtures/profiles/#{profile_id}"]
        logger.expect :info, nil, ["Metadata OK."]
        logger.expect :info, nil, ["Found 1 controls."]
        logger.expect :info, nil, ["Control definitions OK."]

        result = MockLoader.load_profile(profile_id, { logger: logger }).check
        # verify logger output
        logger.verify

        # verify hash result
        _(result[:summary][:valid]).must_equal true
        _(result[:summary][:location]).must_equal "#{home}/test/fixtures/profiles/#{profile_id}"
        _(result[:summary][:profile]).must_equal "complete"
        _(result[:summary][:controls]).must_equal 1
        _(result[:errors]).must_be_empty
        _(result[:warnings]).must_be_empty
        _(result[:offenses]).must_be_empty
      end
    end

    describe "a complete metadata profile with controls in a tarball" do
      let(:profile_id) { "complete-profile" }
      let(:profile_path) { MockLoader.profile_tgz(profile_id) }
      let(:profile) { MockLoader.load_profile(profile_path, { logger: logger }) }

      it "prints ok messages and counts the controls" do
        logger.expect :info, nil, ["Checking profile in #{home}/test/fixtures/profiles/#{profile_id}"]
        logger.expect :info, nil, ["Metadata OK."]
        logger.expect :info, nil, ["Found 1 controls."]
        logger.expect :info, nil, ["Control definitions OK."]

        result = MockLoader.load_profile(profile_id, { logger: logger }).check
        # verify logger output
        logger.verify

        # verify hash result
        _(result[:summary][:valid]).must_equal true
        _(result[:summary][:location]).must_equal "#{home}/test/fixtures/profiles/#{profile_id}"
        _(result[:summary][:profile]).must_equal "complete"
        _(result[:summary][:controls]).must_equal 1
        _(result[:errors]).must_be_empty
        _(result[:warnings]).must_be_empty
        _(result[:offenses]).must_be_empty
      end
    end

    describe "a complete metadata profile with controls in zipfile" do
      let(:profile_id) { "complete-profile" }
      let(:profile_path) { MockLoader.profile_zip(profile_id) }
      let(:profile) { MockLoader.load_profile(profile_path, { logger: logger }) }

      it "prints ok messages and counts the controls" do
        logger.expect :info, nil, ["Checking profile in #{home}/test/fixtures/profiles/#{profile_id}"]
        logger.expect :info, nil, ["Metadata OK."]
        logger.expect :info, nil, ["Found 1 controls."]
        logger.expect :info, nil, ["Control definitions OK."]

        result = MockLoader.load_profile(profile_id, { logger: logger }).check
        # verify logger output
        logger.verify

        # verify hash result
        _(result[:summary][:valid]).must_equal true
        _(result[:summary][:location]).must_equal "#{home}/test/fixtures/profiles/#{profile_id}"
        _(result[:summary][:profile]).must_equal "complete"
        _(result[:summary][:controls]).must_equal 1
        _(result[:errors]).must_be_empty
        _(result[:warnings]).must_be_empty
        _(result[:offenses]).must_be_empty
      end
    end

    describe "a complete metadata profile with controls in zipfile" do
      let(:profile_id) { "complete-profile" }
      let(:profile_path) { MockLoader.profile_zip(profile_id) }
      let(:profile) { MockLoader.load_profile(profile_path, { logger: logger }) }

      it "prints ok messages and counts the controls" do
        logger.expect :info, nil, ["Checking profile in #{home}/test/fixtures/profiles/#{profile_id}"]
        logger.expect :info, nil, ["Metadata OK."]
        logger.expect :info, nil, ["Found 1 controls."]
        logger.expect :info, nil, ["Control definitions OK."]

        result = MockLoader.load_profile(profile_id, { logger: logger }).check
        # verify logger output
        logger.verify

        # verify hash result
        _(result[:summary][:valid]).must_equal true
        _(result[:summary][:location]).must_equal "#{home}/test/fixtures/profiles/#{profile_id}"
        _(result[:summary][:profile]).must_equal "complete"
        _(result[:summary][:controls]).must_equal 1
        _(result[:errors]).must_be_empty
        _(result[:warnings]).must_be_empty
        _(result[:offenses]).must_be_empty
      end
    end

    describe "shows error if version is invalid" do
      let(:profile_id) { "invalid-version" }
      let(:profile_path) { MockLoader.profile_zip(profile_id) }
      let(:profile) { MockLoader.load_profile(profile_path, { logger: logger }) }

      it "prints ok messages and counts the controls" do
        logger.expect :info, nil, ["Checking profile in #{home}/test/fixtures/profiles/#{profile_id}"]
        logger.expect :warn, nil, ["No controls or tests were defined."]
        logger.expect :error, nil, ["Version needs to be in SemVer format"]

        result = MockLoader.load_profile(profile_id, { logger: logger }).check

        # verify logger output
        logger.verify

        # verify hash result
        _(result[:summary][:valid]).must_equal false
        _(result[:summary][:location]).must_equal "#{home}/test/fixtures/profiles/#{profile_id}"
        _(result[:summary][:profile]).must_equal "invalid-version"

        _(result[:summary][:controls]).must_equal 0
        _(result[:errors].length).must_equal 1
        _(result[:warnings].length).must_equal 1
        _(result[:offenses]).must_be_empty
      end
    end

    describe "a profile with a slash in the name" do
      let(:profile_path) { "slash-in-name/not-allowed" } # Slashes allowed here
      let(:profile_name) { "slash-in-name/not-allowed" } # But not here
      it "issues an error" do
        logger.expect :info, nil, ["Checking profile in #{home}/test/fixtures/profiles/#{profile_path}"]
        logger.expect :error, nil, ["The profile name (#{profile_name}) contains a slash which " \
          "is not permitted. Please remove all slashes from `inspec.yml`."]
        logger.expect :info, nil, ["Found 1 controls."]
        logger.expect :info, nil, ["Control definitions OK."]

        result = MockLoader.load_profile(profile_path, { logger: logger }).check
        logger.verify
        _(result[:warnings]).must_be_empty
        _(result[:errors].length).must_equal 1
        _(result[:offenses]).must_be_empty
      end
    end

    describe "shows warning if license is invalid" do
      let(:profile_id) { "license-invalid" }
      let(:profile_path) { MockLoader.profile_zip(profile_id) }
      let(:profile) { MockLoader.load_profile(profile_path, { logger: logger }) }

      it "prints ok messages and counts the controls" do
        logger.expect :info, nil, ["Checking profile in #{home}/test/fixtures/profiles/#{profile_id}"]
        logger.expect :warn, nil, ["License 'Invalid License Name' needs to be in SPDX format or marked as 'Proprietary'. See https://spdx.org/licenses/."]
        logger.expect :warn, nil, ["No controls or tests were defined."]
        logger.expect :info, nil, ["Metadata OK."]

        result = MockLoader.load_profile(profile_id, { logger: logger }).check

        # verify logger output
        logger.verify

        # verify hash result
        _(result[:summary][:valid]).must_equal true
        _(result[:summary][:location]).must_equal "#{home}/test/fixtures/profiles/#{profile_id}"
        _(result[:summary][:profile]).must_equal "license-invalid"

        _(result[:summary][:controls]).must_equal 0
        _(result[:errors]).must_be_empty
        _(result[:warnings].length).must_equal 2
        _(result[:offenses]).must_be_empty
      end

      describe "shows no warning if license is spdx" do
        let(:profile_id) { "license-spdx" }
        let(:profile_path) { MockLoader.profile_zip(profile_id) }
        let(:profile) { MockLoader.load_profile(profile_path, { logger: logger }) }

        it "prints ok messages and counts the controls" do
          logger.expect :info, nil, ["Checking profile in #{home}/test/fixtures/profiles/#{profile_id}"]
          logger.expect :warn, nil, ["No controls or tests were defined."]
          logger.expect :info, nil, ["Metadata OK."]

          result = MockLoader.load_profile(profile_id, { logger: logger }).check

          # verify logger output
          logger.verify

          # verify hash result
          _(result[:summary][:valid]).must_equal true
          _(result[:summary][:location]).must_equal "#{home}/test/fixtures/profiles/#{profile_id}"
          _(result[:summary][:profile]).must_equal "license-spdx"

          _(result[:summary][:controls]).must_equal 0
          _(result[:errors]).must_be_empty
          _(result[:warnings].length).must_equal 1
          _(result[:offenses]).must_be_empty
        end
      end

      describe "accepts proprietary license" do
        let(:profile_id) { "license-proprietary" }
        let(:profile_path) { MockLoader.profile_zip(profile_id) }
        let(:profile) { MockLoader.load_profile(profile_path, { logger: logger }) }

        it "prints ok messages and counts the controls" do
          logger.expect :info, nil, ["Checking profile in #{home}/test/fixtures/profiles/#{profile_id}"]
          logger.expect :warn, nil, ["No controls or tests were defined."]
          logger.expect :info, nil, ["Metadata OK."]

          result = MockLoader.load_profile(profile_id, { logger: logger }).check

          # verify logger output
          logger.verify

          # verify hash result
          _(result[:summary][:valid]).must_equal true
          _(result[:summary][:location]).must_equal "#{home}/test/fixtures/profiles/#{profile_id}"
          _(result[:summary][:profile]).must_equal "license-proprietary"

          _(result[:summary][:controls]).must_equal 0
          _(result[:errors]).must_be_empty
          _(result[:warnings].length).must_equal 1
          _(result[:offenses]).must_be_empty
        end
      end

      describe "inputs" do
        let(:profile) { MockLoader.load_profile("inputs/metadata-basic") }

        it "loads inputs" do
          _(profile.info![:inputs]).must_equal([{ name: "test_01", options: { value: "test_value_01" } }])
        end
      end
    end
  end
end<|MERGE_RESOLUTION|>--- conflicted
+++ resolved
@@ -80,15 +80,12 @@
   end
 
   describe "code info_from_parse" do
-<<<<<<< HEAD
-=======
     let(:profile_id) { "complete-profile" }
 
     let(:code) { "control 'test01' do\n  impact 0.5\n  title 'Catchy title'\n  desc 'example.com should always exist.'\n  describe host('example.com') do\n    it { should be_resolvable }\n  end\nend" }
 
     let(:loc) { { ref: "controls/host_spec.rb", line: 5 } }
 
->>>>>>> 862cf7e0
     it "gets code from an uncompressed profile" do
       info = MockLoader.load_profile(profile_id).info_from_parse
       _(info[:controls][0][:code]).must_equal code
