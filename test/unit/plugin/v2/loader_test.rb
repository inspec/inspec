--- conflicted
+++ resolved
@@ -25,19 +25,11 @@
     @bundled_plugins = [
       :artifact,
       :compliance,
-<<<<<<< HEAD
-      :habitat,
-      :supermarket,
-     ]
-     @core_plugins = [
-      :'inspec-init',
-=======
-      :init,
       :supermarket,
      ]
      @core_plugins = [
       :'inspec-habitat',
->>>>>>> 4c3b03da
+      :'inspec-init',
      ]
   end
 
