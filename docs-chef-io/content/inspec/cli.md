--- conflicted
+++ resolved
@@ -615,7 +615,6 @@
 <dl>
 <dt><code>--auto-install-gems</code>, <code>--no-auto-install-gems</code></dt>
 <dd>Auto installs gem dependencies of the profile or resource pack.</dd>
-<<<<<<< HEAD
 
 <dt><code>--controls=one two three</code></dt>
 <dd>A list of controls to include. Ignore all other tests.</dd>
@@ -637,19 +636,7 @@
 ## license
 
 Subcommands for interacting with the Chef licensing system.
-=======
-
-<dt><code>--controls=one two three</code></dt>
-<dd>A list of controls to include. Ignore all other tests.</dd>
-
-<dt><code>-o</code>, <code>--output=OUTPUT</code></dt>
-<dd>Save the created profile to a path.</dd>
->>>>>>> d9d67dd8
-
-<dt><code>--profiles-path=PROFILES_PATH</code></dt>
-<dd>Folder which contains referenced profiles.</dd>
-
-<<<<<<< HEAD
+
 `inspec license` supports two subcommands, `add` and `list`.
 
 #### Add
@@ -672,18 +659,6 @@
 
 ## run_context
 
-=======
-<dt><code>--tags=one two three</code></dt>
-<dd>A list of tags to filter controls and include only those. Ignore all other tests.</dd>
-
-<dt><code>--vendor-cache=VENDOR_CACHE</code></dt>
-<dd>Use the given path for caching dependencies, (default: ~/.inspec/cache).</dd>
-
-</dl>
-
-## run_context
-
->>>>>>> d9d67dd8
 Used to test run-context detection
 
 ### Syntax
