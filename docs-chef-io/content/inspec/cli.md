--- conflicted
+++ resolved
@@ -289,13 +289,7 @@
 
 This subcommand has the following additional options:
 
-<<<<<<< HEAD
-* ``--airgap``, ``--no-airgap``
-    Avoid making certain network calls unrelated to profile execution.
-* ``--attrs=one two three``
-=======
 * `--attrs=one two three`
->>>>>>> 248af4ef
     Legacy name for --input-file - deprecated.
 * `--auto-install-gems`
     Auto installs gem dependencies of the profile or resource pack.
