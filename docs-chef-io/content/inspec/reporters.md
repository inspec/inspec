--- conflicted
+++ resolved
@@ -91,14 +91,6 @@
 }
 ```
 
-<<<<<<< HEAD
-=======
-Output real-time progress to screen with a progress bar.
-```bash
-inspec exec example_profile --reporter progress-bar
-```
-
->>>>>>> be0b8fd1
 ## Reporter Options
 
 The following are CLI options that may be used to modify reporter behavior. Many of these options allow you to limit the size of the report, because some reporters (such as the json-automate reporter) have a limit on the total size of the report that can be processed.
