--- conflicted
+++ resolved
@@ -94,8 +94,6 @@
       it { should be_installed }
     end
 
-<<<<<<< HEAD
-=======
 ## Properties
 
 ### version (String)
@@ -110,7 +108,6 @@
 
     its('versions') { should include /1.22/ }
 
->>>>>>> d0e4a544
 ## Matchers
 
 For a full list of available matchers, please visit our [matchers page](/inspec/matchers/).
