--- conflicted
+++ resolved
@@ -1,12 +1,8 @@
 # encoding: utf-8
 # author: Christoph Hartmann
 # author: Dominik Richter
-<<<<<<< HEAD
 # author: Aaron Lippold
 # author: Adam Leff
-# license: All rights reserved
-=======
->>>>>>> 1b58763a
 
 module Inspec::Resources
   class KernelModule < Inspec.resource(1)
