--- conflicted
+++ resolved
@@ -383,19 +383,10 @@
     def meta_info(username)
       hpuxuser = inspec.command("logins -x -l #{username}")
       return nil if hpuxuser.exit_status != 0
-<<<<<<< HEAD
       user = hpuxuser.stdout.chomp.split(' ')
-
       {
         home: user[4],
         shell: user[5],
-=======
-      user = hpuxuser.stdout.chomp.split(" ")
-
-      {
-        home: user[4],
-        shell: user[5]
->>>>>>> 7ba7594d
       }
     end
   end
