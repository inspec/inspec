# encoding: utf-8

module Inspec::Resources
  class PlatformResource < Inspec.resource(1)
    name 'platform'
    desc 'Use the platform InSpec resource to test the platform on which the system is running.'
    example "
      describe platform do
        its('name') { should eq 'redhat' }
      end

      describe platform do
        it { should be_in_family('unix') }
      end
    "

    def initialize
      @platform = inspec.backend.platform
    end

    # add helper methods for easy access of properties
    %w{family release arch}.each do |property|
      define_method(property.to_sym) do
        @platform[property]
<<<<<<< HEAD
      end
    end

    # This is a string override for platform.name.
    # TODO: removed in inspec 2.0
    class NameCleaned < String
      def ==(other)
        if other =~ /[A-Z ]/
          cleaned = other.downcase.tr(' ', '_')
          Inspec::Log.warn "[DEPRECATED] Platform names will become lowercase in InSpec 2.0. Please match on '#{cleaned}' instead of '#{other}'"
          super(cleaned)
        else
          super(other)
        end
=======
>>>>>>> 9bc0a5a3
      end
    end

    def name
      @platform.name
    end

    def [](key)
      # convert string to symbol
      key = key.to_sym if key.is_a? String
      return name if key == :name

      @platform[key]
    end

    def platform?(name)
      @platform.name == name ||
        @platform.family_hierarchy.include?(name)
    end

    def in_family?(family)
      @platform.family_hierarchy.include?(family)
    end

    def families
      @platform.family_hierarchy
    end

    def supported?(supports)
      return true if supports.nil? || supports.empty?

      status = true
      supports.each do |s|
        s.each do |k, v|
          # ignore the inspec check for supports
          # TODO: remove in inspec 2.0
          if k == :inspec
            next
          elsif %i(os_family os-family platform_family platform-family).include?(k)
            status = in_family?(v)
          elsif %i(os platform).include?(k)
            status = platform?(v)
          elsif %i(os_name os-name platform_name platform-name).include?(k)
            status = name == v
          elsif k == :release
            status = check_release(v)
          else
            status = false
          end
          break if status == false
        end
        return true if status == true
      end

      status
    end

    def to_s
      'Platform Detection'
    end

    private

    def check_release(value)
      # allow wild card matching
      if value.include?('*')
        cleaned = Regexp.escape(value).gsub('\*', '.*?')
        !(release =~ /#{cleaned}/).nil?
      else
        release == value
      end
    end
  end
end<|MERGE_RESOLUTION|>--- conflicted
+++ resolved
@@ -22,23 +22,6 @@
     %w{family release arch}.each do |property|
       define_method(property.to_sym) do
         @platform[property]
-<<<<<<< HEAD
-      end
-    end
-
-    # This is a string override for platform.name.
-    # TODO: removed in inspec 2.0
-    class NameCleaned < String
-      def ==(other)
-        if other =~ /[A-Z ]/
-          cleaned = other.downcase.tr(' ', '_')
-          Inspec::Log.warn "[DEPRECATED] Platform names will become lowercase in InSpec 2.0. Please match on '#{cleaned}' instead of '#{other}'"
-          super(cleaned)
-        else
-          super(other)
-        end
-=======
->>>>>>> 9bc0a5a3
       end
     end
 
