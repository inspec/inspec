# encoding: utf-8
# author: Christoph Hartmann
# author: Dominik Richter

module Inspec::Resources
  class MssqlSession < Inspec.resource(1)
    name 'mssql_session'
    desc 'Use the mssql_session InSpec audit resource to test SQL commands run against a MS Sql Server database.'
    example "
      # Using SQL authentication
      sql = mssql_session(user: 'myuser', pass: 'mypassword')
      describe sql.query('select * from sys.databases where name like \'*test*\') do
        its('stdout') {should_not match(/test/) }
      end

      # Passing no credentials to mssql_session forces it to use Windows authentication
      sql_windows_auth = mssql_session
      describe sql_window_auth.query('select * from sys.databases where name like \'*test*\') do
        its('stdout') {should_not match(/test/) }
      end
    "

<<<<<<< HEAD
    def initialize(opts = {})
      @user = opts[:user]
      @pass = opts[:pass]
      @host = opts[:host] || "localhost"
      @instance = opts[:instance]
=======
    def initialize(user = nil, pass = nil)
      @user = user
      @pass = pass
>>>>>>> 8a5dcd7c
    end

    def query(q)
      escaped_query = q.gsub(/\\/, '\\\\').gsub(/"/, '\\"').gsub(/\$/, '\\$').gsub(/\@/, '`@')
<<<<<<< HEAD
      cmd_string = "sqlcmd -Q \"#{escaped_query}\""
      cmd_string +=  " -U #{@user} -P #{@pass}" unless @user.nil? or @pass.nil?
      if @instance.nil?
        cmd_string += " -S #{@host}"
      else
        cmd_string += " -S #{@host}\\#{@instance}"
      end
      puts cmd_string
=======
      cmd_string =  if @user.nil? or @pass.nil?
                      "sqlcmd -Q \"#{escaped_query}\""
                    else
                      "sqlcmd -U #{@user} -P #{@pass} -Q \"#{escaped_query}\""
                    end
>>>>>>> 8a5dcd7c
      cmd = inspec.command(cmd_string)
      out = cmd.stdout + "\n" + cmd.stderr
      if out =~ /Sqlcmd: Error/
        skip_resource("Can't connect to the MS SQL Server.")
      end
      cmd
    end

    def to_s
      'MSSQL'
    end
  end
end<|MERGE_RESOLUTION|>--- conflicted
+++ resolved
@@ -20,22 +20,15 @@
       end
     "
 
-<<<<<<< HEAD
     def initialize(opts = {})
       @user = opts[:user]
       @pass = opts[:pass]
       @host = opts[:host] || "localhost"
       @instance = opts[:instance]
-=======
-    def initialize(user = nil, pass = nil)
-      @user = user
-      @pass = pass
->>>>>>> 8a5dcd7c
     end
 
     def query(q)
       escaped_query = q.gsub(/\\/, '\\\\').gsub(/"/, '\\"').gsub(/\$/, '\\$').gsub(/\@/, '`@')
-<<<<<<< HEAD
       cmd_string = "sqlcmd -Q \"#{escaped_query}\""
       cmd_string +=  " -U #{@user} -P #{@pass}" unless @user.nil? or @pass.nil?
       if @instance.nil?
@@ -43,14 +36,6 @@
       else
         cmd_string += " -S #{@host}\\#{@instance}"
       end
-      puts cmd_string
-=======
-      cmd_string =  if @user.nil? or @pass.nil?
-                      "sqlcmd -Q \"#{escaped_query}\""
-                    else
-                      "sqlcmd -U #{@user} -P #{@pass} -Q \"#{escaped_query}\""
-                    end
->>>>>>> 8a5dcd7c
       cmd = inspec.command(cmd_string)
       out = cmd.stdout + "\n" + cmd.stderr
       if out =~ /Sqlcmd: Error/
