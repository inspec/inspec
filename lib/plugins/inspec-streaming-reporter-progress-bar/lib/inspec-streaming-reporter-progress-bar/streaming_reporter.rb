<<<<<<< HEAD
require 'progress_bar'

=======
require "progress_bar"
>>>>>>> ee358a3d
module InspecPlugins::StreamingReporterProgressBar
  # This class will provide the actual Streaming Reporter implementation.
  # Its superclass is provided by another call to Inspec.plugin,
  # this time with two args.  The first arg specifies we are requesting
  # version 2 of the Plugins API.  The second says we are making a
  # Streaming Reporter plugin component, so please make available any DSL needed
  # for that.

  class StreamingReporter < Inspec.plugin(2, :streaming_reporter)
    # Registering these methods with RSpec::Core::Formatters class is mandatory
    RSpec::Core::Formatters.register self, :example_passed, :example_failed, :example_pending

    case RUBY_PLATFORM
    when /windows|mswin|msys|mingw|cygwin/
      # Most currently available Windows terminals have poor support
      # for ANSI extended colors
      COLORS = {
        "failed" => "\033[0;1;31m",
        "passed" => "\033[0;1;32m",
        "skipped" => "\033[0;37m",
        "reset" => "\033[0m",
      }.freeze

      # Most currently available Windows terminals have poor support
      # for UTF-8 characters so use these boring indicators
      INDICATORS = {
        "failed" => "[FAIL]",
        "skipped" => "[SKIP]",
        "passed" => "[PASS]",
      }.freeze
    else
      # Extended colors for everyone else
      COLORS = {
        "failed" => "\033[38;5;9m",
        "passed" => "\033[38;5;41m",
        "skipped" => "\033[38;5;247m",
        "reset" => "\033[0m",
      }.freeze

      # Groovy UTF-8 characters for everyone else...
      # ...even though they probably only work on Mac
      INDICATORS = {
        "failed" => "×",
        "skipped" => "↺",
        "passed" => "✔",
      }.freeze
    end

    def initialize(output)
      @bar = nil
      @status_mapping = {}
      initialize_streaming_reporter
    end

    def example_passed(notification)
      control_id = notification.example.metadata[:id]
      set_status_mapping(control_id, "passed")
      show_progress(control_id) if control_ended?(control_id)
    end

    def example_failed(notification)
      control_id = notification.example.metadata[:id]
      set_status_mapping(control_id, "failed")
      show_progress(control_id) if control_ended?(control_id)
    end

    def example_pending(notification)
      control_id = notification.example.metadata[:id]
      set_status_mapping(control_id, "skipped")
      show_progress(control_id) if control_ended?(control_id)
    end

    private

    def show_progress(control_id)
      @bar ||= ProgressBar.new(controls_count, :bar, :counter, :percentage)
      sleep 0.1
      @bar.increment!
<<<<<<< HEAD
      @bar.puts format_it(control_id, title, full_description, control_impact)
    rescue StandardError => e
      raise "Exception in Progress Bar streaming reporter: #{e}"
    end

    def format_it(control_id, title, full_description, control_impact)
      control_status = if full_description.match?(/Source Code Error/)
                         'error'
                       elsif control_impact == 0
                         'na'
                       elsif @status_mapping[control_id].uniq.include?('failed')
                         'failed'
                       elsif @status_mapping[control_id].uniq.include?('skipped') && @status_mapping[control_id].uniq.one?
                         'skipped'
                       elsif @status_mapping[control_id].uniq.any? { |val| /"passed"||"skipped"/ =~ val }
                         'passed'
=======
      @bar.puts format_it(control_id)
    rescue Exception => ex
      raise "Exception in Progress Bar streaming reporter: #{ex}"
    end

    def format_it(control_id)
      control_status = if @status_mapping[control_id].include? "failed"
                         "failed"
                       elsif @status_mapping[control_id].include? "skipped"
                         "skipped"
                       elsif @status_mapping[control_id].include? "passed"
                         "passed"
>>>>>>> ee358a3d
                       end
      indicator = INDICATORS[control_status]
<<<<<<< HEAD
      require 'pry-byebug'
      binding.pry
      message_to_format = ''
      message_to_format += "#{indicator}  "
      message_to_format += "#{control_id.to_s.lstrip.dup.force_encoding(Encoding::UTF_8)}  "
      message_to_format += "#{title.gsub!(/\n*\s+/, ' ').to_s.force_encoding(Encoding::UTF_8)}  " if title
      message_to_format += "#{full_description.gsub(/\n*\s+/, ' ').to_s.force_encoding(Encoding::UTF_8)}  " unless title
=======
      message_to_format = ""
      message_to_format += "#{indicator}  "
      message_to_format += control_id.to_s.lstrip.force_encoding(Encoding::UTF_8)
>>>>>>> ee358a3d
      format_with_color(control_status, message_to_format)
    rescue Exception => e
      raise "Exception in show_progress: #{e}"
    end

    def format_with_color(color_name, text)
<<<<<<< HEAD
      "#{COLORS[color_name]}#{text}#{COLORS['reset']}"
    rescue StandardError => e
      raise "Exception in format_with_color: #{e}"
=======
      "#{COLORS[color_name]}#{text}#{COLORS["reset"]}"
>>>>>>> ee358a3d
    end

    # status mapping with control id to decide the final state of the control
    def set_status_mapping(control_id, status)
      @status_mapping[control_id] = [] if @status_mapping[control_id].nil?
      @status_mapping[control_id].push(status)
    rescue StandardError => e
      raise "Exception in format_with_color: #{e}"
    end

  end
end<|MERGE_RESOLUTION|>--- conflicted
+++ resolved
@@ -1,9 +1,4 @@
-<<<<<<< HEAD
-require 'progress_bar'
-
-=======
 require "progress_bar"
->>>>>>> ee358a3d
 module InspecPlugins::StreamingReporterProgressBar
   # This class will provide the actual Streaming Reporter implementation.
   # Its superclass is provided by another call to Inspec.plugin,
@@ -82,7 +77,6 @@
       @bar ||= ProgressBar.new(controls_count, :bar, :counter, :percentage)
       sleep 0.1
       @bar.increment!
-<<<<<<< HEAD
       @bar.puts format_it(control_id, title, full_description, control_impact)
     rescue StandardError => e
       raise "Exception in Progress Bar streaming reporter: #{e}"
@@ -99,48 +93,24 @@
                          'skipped'
                        elsif @status_mapping[control_id].uniq.any? { |val| /"passed"||"skipped"/ =~ val }
                          'passed'
-=======
-      @bar.puts format_it(control_id)
-    rescue Exception => ex
-      raise "Exception in Progress Bar streaming reporter: #{ex}"
-    end
-
-    def format_it(control_id)
-      control_status = if @status_mapping[control_id].include? "failed"
-                         "failed"
-                       elsif @status_mapping[control_id].include? "skipped"
-                         "skipped"
-                       elsif @status_mapping[control_id].include? "passed"
-                         "passed"
->>>>>>> ee358a3d
                        end
       indicator = INDICATORS[control_status]
-<<<<<<< HEAD
       require 'pry-byebug'
       binding.pry
       message_to_format = ''
       message_to_format += "#{indicator}  "
-      message_to_format += "#{control_id.to_s.lstrip.dup.force_encoding(Encoding::UTF_8)}  "
+      message_to_format += "#{control_id.to_s.lstrip.force_encoding(Encoding::UTF_8)}  "
       message_to_format += "#{title.gsub!(/\n*\s+/, ' ').to_s.force_encoding(Encoding::UTF_8)}  " if title
       message_to_format += "#{full_description.gsub(/\n*\s+/, ' ').to_s.force_encoding(Encoding::UTF_8)}  " unless title
-=======
-      message_to_format = ""
-      message_to_format += "#{indicator}  "
-      message_to_format += control_id.to_s.lstrip.force_encoding(Encoding::UTF_8)
->>>>>>> ee358a3d
       format_with_color(control_status, message_to_format)
     rescue Exception => e
       raise "Exception in show_progress: #{e}"
     end
 
     def format_with_color(color_name, text)
-<<<<<<< HEAD
       "#{COLORS[color_name]}#{text}#{COLORS['reset']}"
     rescue StandardError => e
       raise "Exception in format_with_color: #{e}"
-=======
-      "#{COLORS[color_name]}#{text}#{COLORS["reset"]}"
->>>>>>> ee358a3d
     end
 
     # status mapping with control id to decide the final state of the control
