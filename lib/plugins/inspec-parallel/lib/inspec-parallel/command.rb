--- conflicted
+++ resolved
@@ -97,24 +97,15 @@
               begin
                 output = `bash "#{option_file}"`
                 output.split("\n")
-<<<<<<< HEAD
-              else
-                raise OptionFileNotReadable.new("Bash not supported in your system.")
-=======
               rescue StandardError => e
-                raise "Error reading shell file #{option_file}: #{e.message}"
->>>>>>> d05fe176
+                raise OptionFileNotReadable.new("Error reading shell file #{option_file}: #{e.message}")
               end
             else
               raise OptionFileNotReadable.new("Powershell not supported in your system.")
             end
           end
         else
-<<<<<<< HEAD
           raise OptionFileNotReadable.new("Option file not found.")
-=======
-          raise "Option file #{option_file} not found."
->>>>>>> d05fe176
         end
       end
 
