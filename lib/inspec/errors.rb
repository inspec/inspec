--- conflicted
+++ resolved
@@ -11,9 +11,7 @@
   class DuplicateDep < Error; end
   class FetcherFailure < Error; end
   class ReporterError < Error; end
-<<<<<<< HEAD
   class ImpactError < Error; end
-=======
 
   class Attribute
     class Error < Inspec::Error; end
@@ -40,5 +38,4 @@
       attr_accessor :attribute_name
     end
   end
->>>>>>> bb3c882a
 end