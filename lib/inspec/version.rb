--- conflicted
+++ resolved
@@ -1,7 +1,3 @@
 module Inspec
-<<<<<<< HEAD
-  VERSION = "7.0.0".freeze
-=======
   VERSION = "7.0.3".freeze
->>>>>>> 3443397e
 end