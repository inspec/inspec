module Inspec
<<<<<<< HEAD
  VERSION = "5.7.7".freeze
=======
  VERSION = "5.8.0".freeze
>>>>>>> 14203c62
end<|MERGE_RESOLUTION|>--- conflicted
+++ resolved
@@ -1,7 +1,3 @@
 module Inspec
-<<<<<<< HEAD
-  VERSION = "5.7.7".freeze
-=======
   VERSION = "5.8.0".freeze
->>>>>>> 14203c62
 end