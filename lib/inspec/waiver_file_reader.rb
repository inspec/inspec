--- conflicted
+++ resolved
@@ -15,26 +15,7 @@
       output = {}
 
       files.each do |file_path|
-<<<<<<< HEAD
-        file_extension = File.extname(file_path)
-        data = nil
-        if [".yaml", ".yml"].include? file_extension
-          data = Secrets::YAML.resolve(file_path)
-          unless data.nil?
-            data = data.inputs
-            validate_json_yaml(data)
-          end
-        elsif file_extension == ".csv"
-          data = Waivers::CSVFileReader.resolve(file_path)
-          headers = Waivers::CSVFileReader.headers
-          validate_headers(headers)
-        elsif file_extension == ".json"
-          data = Waivers::JSONFileReader.resolve(file_path)
-          validate_json_yaml(data) unless data.nil?
-        end
-=======
         data = read_from_file(file_path)
->>>>>>> 282c2a0f
         output.merge!(data) if !data.nil? && data.is_a?(Hash)
 
         if data.nil?
