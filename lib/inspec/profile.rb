--- conflicted
+++ resolved
@@ -243,11 +243,7 @@
       info(load_params.dup)
     end
 
-<<<<<<< HEAD
     def info(res = params.dup) # rubocop:disable Metrics/CyclomaticComplexity, Metrics/PerceivedComplexity
-=======
-    def info(res = params.dup) # rubocop:disable Metrics/CyclomaticComplexity
->>>>>>> d69791e2
       # add information about the controls
       res[:controls] = res[:controls].map do |id, rule|
         next if id.to_s.empty?
