--- conflicted
+++ resolved
@@ -13,12 +13,7 @@
       true
     end
 
-<<<<<<< HEAD
-    # rubocop:disable MethodLength
-    def self.target_options
-=======
     def self.target_options # rubocop:disable MethodLength
->>>>>>> b94eec74
       option :target, aliases: :t, type: :string,
         desc: 'Simple targeting option using URIs, e.g. ssh://user:pass@host:port'
       option :backend, aliases: :b, type: :string,
@@ -59,17 +54,14 @@
         desc: 'Read configuration from JSON file (`-` reads from stdin).'
       option :proxy_command, type: :string,
         desc: 'Specifies the command to use to connect to the server'
-<<<<<<< HEAD
       option :bastion_host, type: :string,
         desc: 'Specifies the bastion host if applicable'
       option :bastion_user, type: :string,
         desc: 'Specifies the bastion user if applicable'
       option :bastion_port, type: :string,
         desc: 'Specifies the bastion port if applicable'
-=======
       option :insecure, type: :boolean, default: false,
         desc: 'Disable SSL verification on select targets'
->>>>>>> b94eec74
     end
 
     def self.profile_options
