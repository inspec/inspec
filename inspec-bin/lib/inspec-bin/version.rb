--- conflicted
+++ resolved
@@ -1,9 +1,5 @@
 # This file managed by automation - do not edit manually
 module InspecBin
   INSPECBIN_ROOT = File.expand_path("..", __dir__)
-<<<<<<< HEAD
-  VERSION = "5.7.7".freeze
-=======
   VERSION = "5.8.0".freeze
->>>>>>> 14203c62
 end