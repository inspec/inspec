--- conflicted
+++ resolved
@@ -54,10 +54,5 @@
   # which was causing a LoadError ('cannot load such file -- ast') for users/applications using 'inspec-core'.
   spec.add_dependency "cookstyle"
 
-<<<<<<< HEAD
-  # compatible with Ruby 3.1.x
-  spec.add_dependency "train-core", "~> 3.13", ">= 3.13.2"
-=======
   spec.add_dependency "train-core", "~> 3.13", ">= 3.13.4"
->>>>>>> dcde4317
 end