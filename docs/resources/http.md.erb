--- conflicted
+++ resolved
@@ -6,16 +6,6 @@
 
 Use the `http` InSpec audit resource to test an http endpoint.
 
-<<<<<<< HEAD
-=======
-<p class="warning">In InSpec 1.40 and earlier, this resource always executes on the host on which <code>inspec exec</code> is run, even if you use the <code>--target</code> option to remotely scan a different host.<br>
-<br>
-Beginning with InSpec 1.41, you can enable remote targeting for the HTTP test, provided <code>curl</code> is available. See the "Local vs. Remote" section below.<br>
-<br>
-Executing the HTTP test on the remote target will be the default behavior in InSpec 2.0.
-</p>
-
->>>>>>> 8f8ae290
 <br>
 
 ## Syntax
