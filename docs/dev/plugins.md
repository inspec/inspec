--- conflicted
+++ resolved
@@ -330,19 +330,11 @@
 
 ## Implementing Reporter Plugins
 
-<<<<<<< HEAD
-Reporter plugins offer the opportunity to customize or create entirely new output formats for Chef InSpec. Reporter plugins operate at the very end of the Chef InSpec run, when all test data has been finalized.
+Reporter plugins offer the opportunity to customize or create entirely new output formats for Chef InSpec. Reporter plugins operate at the very end of the Chef InSpec run when all test data has finalized.
 
 ### Declare your plugin activators
 
-In your `plugin.rb`, include one or more `reporter` activation blocks. The activation block name will be matched against the value passed in to the `--reporter` option, and if one matches, your activator will fire (in which case it should load any needed libraries) and should return your implementation class.
-=======
-Reporter plugins offer the opportunity to customize or create entirely new output formats for Chef InSpec. Reporter plugins operate at the very end of the Chef InSpec run when all test data has finalized.
-
-### Declare your plugin activators
-
 In your `plugin.rb`, include one or more `reporter` activation blocks. The activation block name will be matched against the value passed into the `--reporter` option. If a match occurs, your activator will fire, which loads any needed libraries, and return your implementation class.
->>>>>>> 52dbabc7
 
 #### Reporter Activator Example
 
@@ -361,11 +353,7 @@
 end
 ```
 
-<<<<<<< HEAD
-Like any activator, the block above will only be called if needed. For Reporter plugins, the plugin system examines the `--reporter` argument (or the `reporter:` JSON config option)  looking for the activation name as a prefix. Multiple Reporter activations may occur if several different names match, though each activation will only occur once.
-=======
 Like any activator, the block above will only be called if needed. For Reporter plugins, the plugin system examines the `--reporter` argument, or the `reporter:` JSON config option, and looks for the activation name as a prefix. Multiple Reporter activations may occur if several different names match, though each activation will only occur once.
->>>>>>> 52dbabc7
 
 ```bash
 you@machine $ inspec exec --reporter sweet # Your Reporter implementation is activated and executed
@@ -390,19 +378,11 @@
 
 #### Implement render()
 
-<<<<<<< HEAD
-The primary responsibility you must fulfill is to implement render. Typically, you will examine the `run_data` Hash (which is provided as an accessor).  Call `output(String, newline_wanted = true)` to send output.
+The primary responsibility you must fulfill is to implement render. Typically, you will examine the `run_data` Hash, which is provided as an accessor. Call `output(String, newline_wanted = true)` to send output.
 
 #### The run_data structure
 
-The `run_data` object contains all data from the Chef Inspec run. It is simply a Hash, but it has numerous fields and is often quite large; there is no specific documentation for the object at this time. See [the legacy JSON reporter](https://github.com/inspec/inspec/blob/2e887a94afcca819da781d4774aa2a5a0b56785e/lib/inspec/reporters/json.rb#L10) for one example of how to iterate over the object.
-=======
-The primary responsibility you must fulfill is to implement render. Typically, you will examine the `run_data` Hash, which is provided as an accessor. Call `output(String, newline_wanted = true)` to send output.
-
-#### The run_data structure
-
 The `run_data` object contains all data from the Chef InSpec run. This object is a Hash, but includes many fields and is often large. No specific documentation exists for the `run_data` object. See [the legacy JSON reporter](https://github.com/inspec/inspec/blob/2e887a94afcca819da781d4774aa2a5a0b56785e/lib/inspec/reporters/json.rb#L10) for one example of how to iterate over the object.
->>>>>>> 52dbabc7
 
 ## Implementing Input Plugins
 
